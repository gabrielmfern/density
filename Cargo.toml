[package]
name = "intricate"
version = "0.2.2"
edition = "2021"
license = "MIT"
authors = ["Gabriel Miranda"]
keywords = ["neural-networks", "machine-learning", "backpropagation"]
description = "A GPU accelerated library that creates/trains/runs machine learning prediction models in safe Rust code."
repository = "https://github.com/gabrielmfern/intricate"
readme = "README.md"

[dependencies]
rayon = "1.5.3"
rand = "0.8.5"
wgpu = "0.13.1"
async-trait = "0.1.56"
savefile-derive="0.10"
<<<<<<< HEAD
futures-intrusive = "0.4.0"
bytemuck = "1.10.0"
=======
>>>>>>> 7f404f0f
savefile="0.10"
opencl3="0.8.1"
intricate-macros="0.3.3"

[dev-dependencies]
pollster = "0.2.5"

[[example]]
name = "xor"<|MERGE_RESOLUTION|>--- conflicted
+++ resolved
@@ -15,17 +15,9 @@
 wgpu = "0.13.1"
 async-trait = "0.1.56"
 savefile-derive="0.10"
-<<<<<<< HEAD
-futures-intrusive = "0.4.0"
-bytemuck = "1.10.0"
-=======
->>>>>>> 7f404f0f
 savefile="0.10"
 opencl3="0.8.1"
 intricate-macros="0.3.3"
 
-[dev-dependencies]
-pollster = "0.2.5"
-
 [[example]]
 name = "xor"