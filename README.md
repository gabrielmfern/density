--- conflicted
+++ resolved
@@ -60,16 +60,6 @@
 
 ### Setting up the layers
 
-<<<<<<< HEAD
-```rs
-let mut layers: Vec<Box<dyn Layer<f64>>> = Vec::new();
-
-//                      inputs_amount|outputs_amount
-layers.push(Box::new(DenseF64::new(2, 3)));
-layers.push(Box::new(TanHF64::new())); // activation functions are layers
-layers.push(Box::new(DenseF64::new(3, 1)));
-layers.push(Box::new(TanHF64::new()));
-=======
 ```rust
 use intricate::layers::{
     activations::TanH,
@@ -81,7 +71,6 @@
     Dense::new(3, 1),
     TanH::new (1),
 ];
->>>>>>> 7f404f0f
 ```
 
 ### Creating the model with the layers
@@ -89,15 +78,6 @@
 ```rust
 use intricate::Model;
 // Instantiate our model using the layers
-<<<<<<< HEAD
-let mut xor_model = ModelF64::new(layers);
-// mutable because the 'fit' method lets the layers tweak themselves
-```
-
-### Fitting our model
-
-```rs
-=======
 let mut xor_model = Model::new(layers);
 ```
 
@@ -135,20 +115,13 @@
 method and pass in some parameters as follows:
 
 ```rust
->>>>>>> 7f404f0f
 xor_model.fit(
     &training_inputs, 
     &expected_outputs, 
     TrainingOptionsF64 {
         learning_rate: 0.1,
-<<<<<<< HEAD
-        loss_algorithm: Box::new(MeanSquared), // The Mean Squared loss function
-        should_print_information: true, // Should be verbose
-        instantiate_gpu: false, // Should initialize WGPU Device and Queue for GPU layers
-=======
         loss_algorithm: MeanSquared::new(), // The Mean Squared loss function
         should_print_information: true, // Should or not be verbose
->>>>>>> 7f404f0f
         epochs: 10000,
     },
 ).unwrap(); // Will return an Option containing the last loss after training
@@ -172,15 +145,6 @@
 To load and save data, as an example, say for the XoR model
 we trained above,  we can just call the `save` function as such:
 
-<<<<<<< HEAD
-```rs
-xor_model.layers[0].save("xor-model-first-dense.bin", 0).unwrap();
-xor_model.layers[2].save("xor-model-second-dense.bin", 0).unwrap();
-```
-
-And we save only the Dense layers here because the Activation layers don't really
-hold any valuable information, only the Dense layers do.
-=======
 ```rust
 xor_model.sync_gpu_data_with_cpu().unwrap(); // sends the weights and biases from the GPU to the CPU
 save_file("xor-model.bin", 0, &xor_model).unwrap();
@@ -188,30 +152,13 @@
 
 Which will save all of the configuration of the XoR Model including what types of layers 
 it has inside and the trained parameters of each layer.
->>>>>>> 7f404f0f
 
 ### Loading the model
 
 As for loading our XoR model, we just need to call the counterpart of save_file: `load_file`.
 
-<<<<<<< HEAD
-```rs
-let mut first_dense: Box<DenseF32> = Box::new(DenseF32::dummy());
-first_dense.load("xor-model-first-dense.bin", 0).unwrap();
-let mut second_dense: Box<DenseF32> = Box::new(DenseF32::dummy()); 
-second_dense.load("xor-model-second-dense.bin", 0).unwrap();
-
-let mut new_layers: Vec<Box<dyn Layer<f32>>> = Vec::new();
-new_layers.push(first_dense);
-new_layers.push(Box::new(TanHF32::new()));
-new_layers.push(second_dense);
-new_layers.push(Box::new(TanHF32::new()));
-
-let loaded_xor_model = ModelF32::new(new_layers);
-=======
 ```rust
 let mut loaded_xor_model: Model = load_file("xor-model.bin", 0).unwrap();
->>>>>>> 7f404f0f
 ```
 
 Now of curse, **savefile** cannot load in the GPU state so if you want
@@ -220,14 +167,7 @@
 
 ## Things to be done still
 
-<<<<<<< HEAD
-- writing some kind of macro to generate the code for f32 and f64 versions of certain structs and traits to not have duplicated code.
-- improve the GPU shaders, perhaps finding a way to send the full unflattened matrices to the GPU instead of sending just a flattened array.
-- create GPU accelerated activations and loss functions as to make everything GPU accelerated.
-- perhaps write some shader to calculate the Model **loss** to **output** gradient (derivatives).
-=======
 - separate Intricate into more than one crate as to make development more lightweight with rust-analyzer
->>>>>>> 7f404f0f
 - implement convolutional layers and perhaps even solve some image classification problems in a example
 - have some feature of Intricate, that should be optional, that would contain preloaded datasets, such as MNIST and others
 - write many more unit tests to make code safer, like a test for the backprop of every activation layer
