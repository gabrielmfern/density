<<<<<<< HEAD
use async_trait::async_trait;
use rand::Rng;
use savefile::{save_file, SavefileError, load_file};
=======
//! The module that defines the Dense layer.

use opencl3::{
    command_queue::{CommandQueue, CL_NON_BLOCKING},
    context::Context,
    device::cl_float,
    error_codes::{cl_int, ClError},
    kernel::{ExecuteKernel, Kernel},
    memory::{Buffer, ClMem, CL_MEM_READ_ONLY, CL_MEM_READ_WRITE},
    program::Program,
};
use rand::Rng;
use rayon::iter::{IntoParallelIterator, IntoParallelRefIterator, ParallelIterator};
>>>>>>> 7f404f0f
use savefile_derive::Savefile;
use std::mem;
use std::ptr;

<<<<<<< HEAD
use crate::utils::matrix_operations::MatrixOperations;
use crate::{layers::layer::Layer, utils::vector_operations::VectorOperations};
=======
use crate::types::{CompilationOrOpenCLError, ModelLayer};
>>>>>>> 7f404f0f

use super::Layer;

<<<<<<< HEAD
#[derive(Debug, Clone, Savefile)]
pub struct DenseF64 {
    pub inputs_amount: usize,
    pub outputs_amount: usize,

    pub weights: Vec<Vec<f64>>,
    pub biases: Vec<f64>,

    pub last_inputs: Vec<Vec<f64>>,
    pub last_outputs: Vec<Vec<f64>>,
}

#[derive(Debug, Clone, Savefile)]
pub struct DenseF32 {
=======
const PROPAGATION_PROGRAM_SORUCE: &str = include_str!("kernels/dense_propagation.cl");
const BACK_PROPAGATION_PROGRAM_SOURCE: &str = include_str!("kernels/dense_back_propagation.cl");
const PROPAGATION_KERNEL_NAME: &str = "dense_propagate";
const WEIGHTS_GRADIENT_APPLICATION_KERNEL_NAME: &str = "weights_gradient_application";
const BIAS_GRADIENT_APPLICATION_KERNEL_NAME: &str = "bias_gradient_application";
const LOSS_TO_INPUT_DIFFERENTIATION_KERNEL_NAME: &str =
    "compute_loss_derivative_with_respect_to_inputs";

#[derive(Debug, Savefile)]
/// A densely connected layer, this layer consists of some inputs
/// and the weights that connect each input to all outputs,
/// its propagation results in a dot product between these weights
/// and the inputs received in the propagation method
/// added with some biases that are trainable on backprop
///
/// # Examples
///
/// ```
/// use intricate::layers::Dense;
///
/// let my_layer: Dense = Dense::new_raw(5, 5);
/// ```
pub struct Dense<'a> {
    /// The expected inputs to this Dense layer.
>>>>>>> 7f404f0f
    pub inputs_amount: usize,
    /// The expected outputs to this Dense layer.
    pub outputs_amount: usize,

    /// The weights of this Dense layer, but stored in the CPU instead of in a OpenCL buffer.
    pub weights: Vec<Vec<f32>>,
    /// The biases of this Dense layer, but stored in the CPU instead of in a OpenCL buffer.
    pub biases: Vec<f32>, // TODO: make biases optional

    #[savefile_ignore]
    #[savefile_introspect_ignore]
    /// The allocated buffer with OpenCL that contains the flattened weights of this Dense layer.
    pub weights_buffer: Option<Buffer<cl_float>>,
    #[savefile_ignore]
    #[savefile_introspect_ignore]
    /// The allocated buffer with OpenCL that contains the biases of this Dense layer.
    pub biases_buffer: Option<Buffer<cl_float>>,

    // Had to take a choice with this, not having a reference here
    // needs to be unless there needs to be unsafe code in the Model
    // so duplicating things in the RAM is better off than perhaps having
    // some memory errors that would be extremely hard to debug
    #[savefile_ignore]
    #[savefile_introspect_ignore]
    /// The buffer that contains the flattened inputs per sample that were last forwad passed into
    /// this Dense layer.
    pub last_inputs_buffer: Option<Buffer<cl_float>>,
    #[savefile_ignore]
    #[savefile_introspect_ignore]
    /// The buffer that contains the flattened outputs per sample that last came out of a forward
    /// pass into this Dense layer.
    pub last_outputs_buffer: Option<Buffer<cl_float>>,

    #[savefile_ignore]
    #[savefile_introspect_ignore]
    propagation_kernel: Option<Kernel>,
    #[savefile_ignore]
    #[savefile_introspect_ignore]
    propagation_program: Option<Program>,
    #[savefile_ignore]
    #[savefile_introspect_ignore]
    weights_gradient_application_kernel: Option<Kernel>,
    #[savefile_ignore]
    #[savefile_introspect_ignore]
    bias_gradient_application_kernel: Option<Kernel>,
    #[savefile_ignore]
    #[savefile_introspect_ignore]
    loss_to_input_differentiation_kernel: Option<Kernel>,
    #[savefile_ignore]
    #[savefile_introspect_ignore]
    back_propagation_program: Option<Program>,

    #[savefile_ignore]
    #[savefile_introspect_ignore]
    opencl_context: Option<&'a Context>,
    #[savefile_ignore]
    #[savefile_introspect_ignore]
    opencl_queue: Option<&'a CommandQueue>,
}

<<<<<<< HEAD
impl DenseF64 {
    #[allow(dead_code)]

    pub fn new(inputs_amount: usize, outputs_amount: usize) -> DenseF64 {
        let mut rng = rand::thread_rng();
        DenseF64 {
            inputs_amount,
            outputs_amount,
            weights: (0..inputs_amount)
                .into_iter()
                .map(|_| {
                    (0..outputs_amount)
                        .into_iter()
                        .map(|_| rng.gen_range(-1.0_f64..=1.0_f64))
                        .collect::<Vec<f64>>()
                })
                .collect::<Vec<Vec<f64>>>(),
            biases: (0..outputs_amount)
                .into_iter()
                .map(|_| rng.gen_range(-1.0_f64..=1.0_f64))
                .collect::<Vec<f64>>(),
            last_outputs: Vec::new(),
            last_inputs: Vec::new(),
        }
    }

    /// can be used for just instantiating a Layer to then load 
    /// the weights and biases from some saved layer file
    pub fn dummy() -> DenseF64 {
        DenseF64 {
            inputs_amount: 0,
            outputs_amount: 0,
            weights: Vec::new(),
            biases: Vec::new(),
            last_outputs: Vec::new(),
            last_inputs: Vec::new()
        }
    }
}

impl DenseF32 {
    #[allow(dead_code)]

    pub fn new(inputs_amount: usize, outputs_amount: usize) -> DenseF32 {
        let mut rng = rand::thread_rng();
        DenseF32 {
=======
impl<'a> Dense<'a> {
    /// Creates a new Dense layer but without being inside of the ModelLayer enum.
    pub fn new_raw(inputs_amount: usize, outputs_amount: usize) -> Dense<'a> {
        let mut rng = rand::thread_rng(); //                much more convenient

        let weights = (0..inputs_amount)
            .into_iter()
            .map(|_| {
                (0..outputs_amount)
                    .into_iter()
                    .map(|_| rng.gen_range(-1.0_f32..=1.0_f32))
                    .collect::<Vec<f32>>()
            })
            .collect::<Vec<Vec<f32>>>();

        let biases = (0..outputs_amount)
            .into_iter()
            .map(|_| rng.gen_range(-1.0_f32..=1.0_f32))
            .collect::<Vec<f32>>();

        Dense {
>>>>>>> 7f404f0f
            inputs_amount,
            outputs_amount,
            weights_buffer: None,
            biases_buffer: None,
            weights,
            biases,
            propagation_kernel: None,
            propagation_program: None,
            back_propagation_program: None,
            weights_gradient_application_kernel: None,
            bias_gradient_application_kernel: None,
            loss_to_input_differentiation_kernel: None,
            last_inputs_buffer: None,
            last_outputs_buffer: None,
            opencl_queue: None,
            opencl_context: None,
        }.into() // because ModelLayer implements From<Dense>
    }

<<<<<<< HEAD
    /// can be used for just instantiating a Layer to then load 
    /// the weights and biases from some saved layer file
    pub fn dummy() -> DenseF32 {
        DenseF32 {
            inputs_amount: 0,
            outputs_amount: 0,
            weights: Vec::new(),
            biases: Vec::new(),
            last_outputs: Vec::new(),
            last_inputs: Vec::new()
        }
    }
}

#[async_trait]
impl Layer<f64> for DenseF64 {
    fn get_last_inputs(&self) -> &Vec<Vec<f64>> {
        &self.last_inputs
    }

    fn get_last_outputs(&self) -> &Vec<Vec<f64>> {
        &self.last_outputs
    }

    fn get_inputs_amount(&self) -> usize {
        self.inputs_amount
    }

    fn get_outputs_amount(&self) -> usize {
        self.outputs_amount
    }

    /// saves all the information of the current layer
    /// expect for the last_outputs and last_inputs since these don't
    /// really matter
    fn save(&self, path: &str, version: u32) -> Result<(), SavefileError> {
        let mut layer_to_save = self.clone();
        layer_to_save.last_outputs = Vec::new();
        layer_to_save.last_inputs = Vec::new();
        save_file(path, version, &layer_to_save)
    }

    /// loads all of the weights, biases, inputs_amount and ouputs_amount
    /// into the current layer from the file in the path with that version
    fn load(&mut self, path: &str, version: u32) -> Result<(), SavefileError> {
        let loaded_layer_result: Result<Self, SavefileError> = load_file(path, version);
        if loaded_layer_result.is_err() {
            Err(loaded_layer_result.err().unwrap())
        } else {
            let loaded_layer = loaded_layer_result.unwrap();

            self.weights = loaded_layer.weights;
            self.biases = loaded_layer.biases;

            self.outputs_amount = loaded_layer.outputs_amount;
            self.inputs_amount = loaded_layer.inputs_amount;

            Ok(())
        }
    }


    async fn propagate(
        &mut self, 
        inputs_samples: &Vec<Vec<f64>>, 
        _: &Option<wgpu::Device>,
        _: &Option<wgpu::Queue>,
    ) -> Vec<Vec<f64>> {
        self.last_inputs = inputs_samples.to_vec();
        self.last_outputs = inputs_samples
            .par_iter()
            .map(|inputs| self.biases.add(&self.weights.dot_product(inputs)))
            .collect::<Vec<Vec<f64>>>();
        self.last_outputs.to_vec()
    }

    async fn back_propagate(
        &mut self,
        should_calculate_input_to_error_derivative: bool,
        layer_output_to_error_derivative: &Vec<Vec<f64>>,
        learning_rate: f64, 
        _: &Option<wgpu::Device>,
        _: &Option<wgpu::Queue>,
    ) -> Option<Vec<Vec<f64>>> {
        assert!(!self.last_inputs.is_empty());
        let samples_amount = layer_output_to_error_derivative.len();

        // apply the gradients averaging the calculations between the samples
        // but becomes extremely hard to calculate on very large neural networks
        // with a large amount of samples to train on
        self.weights = (0..self.inputs_amount)
            .into_par_iter()
            .map(|l| {
                (0..self.outputs_amount)
                    .into_iter()
                    .map(|j| {
                        self.weights[l][j]
                            + learning_rate
                                * layer_output_to_error_derivative
                                    .iter()
                                    .enumerate()
                                    .map(|(sample_index, sample_output_derivatives)| {
                                        sample_output_derivatives[j]
                                            * self.last_inputs[sample_index][l]
                                    })
                                    .sum::<f64>()
                                / samples_amount as f64
                    })
                    .collect::<Vec<f64>>()
            })
            .collect::<Vec<Vec<f64>>>();

        self.biases = (0..self.outputs_amount)
            .into_par_iter()
            .map(|j| {
                self.biases[j]
                    + learning_rate
                        * layer_output_to_error_derivative
                            .iter()
                            .map(|sample_output_derivatives| sample_output_derivatives[j])
                            .sum::<f64>()
                        / samples_amount as f64
            })
            .collect::<Vec<f64>>();

        if should_calculate_input_to_error_derivative {
            let layer_input_to_error_derivatives = layer_output_to_error_derivative
                .par_iter()
                .map(|sample_output_derivatives| {
                    self.weights
                        .iter()
                        .map(|input_to_outputs| {
                            input_to_outputs
                                .iter()
                                .enumerate()
                                .map(|(j, weight)| weight * sample_output_derivatives[j])
                                .sum::<f64>()
                        })
                        .collect::<Vec<f64>>()
                })
                .collect::<Vec<Vec<f64>>>();

            Some(layer_input_to_error_derivatives)
        } else {
            None
        }
    }
}

#[async_trait]
impl Layer<f32> for DenseF32 {
    fn get_last_inputs(&self) -> &Vec<Vec<f32>> {
        &self.last_inputs
=======
    /// Creates a new Dense layer with random weights and biases and empty OpenCL values.
    pub fn new(inputs_amount: usize, outputs_amount: usize) -> ModelLayer<'a> {
        Self::new_raw(inputs_amount, outputs_amount).into()
    }
}

impl<'a> Layer<'a> for Dense<'a> {
    fn clean_up_gpu_state(&mut self) -> () {
        if self.weights_buffer.is_some() {
            drop(self.weights_buffer.as_ref().unwrap());
        }

        if self.biases_buffer.is_some() {
            drop(self.biases_buffer.as_ref().unwrap());
        }

        if self.last_inputs_buffer.is_some() {
            drop(self.last_inputs_buffer.as_ref().unwrap());
        }

        if self.last_outputs_buffer.is_some() {
            drop(self.last_outputs_buffer.as_ref().unwrap());
        }
    }

    fn sync_data_from_gpu_with_cpu(&mut self) -> Result<(), ClError> {
        assert!(self.weights_buffer.is_some());
        assert!(self.biases_buffer.is_some());

        let mut weights_flat_vec = vec![0.0; self.inputs_amount * self.outputs_amount];
        let weights_flat_slice = weights_flat_vec.as_mut_slice();

        let mut biases_vec = vec![0.0; self.outputs_amount];
        let biases_slice = biases_vec.as_mut_slice();

        let queue = self.opencl_queue.as_ref().unwrap();

        let read_weights_event = queue.enqueue_read_buffer(
            self.weights_buffer.as_ref().unwrap(),
            CL_NON_BLOCKING,
            0,
            weights_flat_slice,
            &[],
        )?;

        let read_biases_event = queue.enqueue_read_buffer(
            self.biases_buffer.as_ref().unwrap(),
            CL_NON_BLOCKING,
            0,
            biases_slice,
            &[],
        )?;

        read_weights_event.wait()?;
        read_biases_event.wait()?;

        self.biases = biases_vec;
        self.weights = (0..self.inputs_amount)
            .into_par_iter()
            .map(|i| {
                let row_part = i * self.outputs_amount;
                (0..self.outputs_amount)
                    .into_iter()
                    .map(|j| {
                        let flat_index = row_part + j;
                        weights_flat_vec[flat_index]
                    })
                    .collect::<Vec<f32>>()
            })
            .collect::<Vec<Vec<f32>>>();

        Ok(())
    }

    fn init(&mut self, queue: &'a CommandQueue, context: &'a Context) -> Result<(), CompilationOrOpenCLError> {
        assert!(!self.weights.is_empty());
        assert!(!self.biases.is_empty());

        let mut weights_buffer = Buffer::<cl_float>::create(
            context,
            CL_MEM_READ_WRITE,
            self.inputs_amount * self.outputs_amount,
            ptr::null_mut(),
        )?;
        let mut biases_buffer = Buffer::<cl_float>::create(
            context,
            CL_MEM_READ_WRITE,
            self.outputs_amount,
            ptr::null_mut(),
        )?;

        queue.enqueue_write_buffer(
            &mut weights_buffer,
            CL_NON_BLOCKING,
            0,
            self.weights
                .par_iter()
                .map(|x| x.to_vec())
                .flatten()
                .collect::<Vec<f32>>()
                .as_slice(),
            &[],
        )?.wait()?;
        queue.enqueue_write_buffer(
            &mut biases_buffer,
            CL_NON_BLOCKING,
            0,
            self.biases.as_slice(),
            &[],
        )?.wait()?;

        self.weights_buffer = Some(weights_buffer);
        self.biases_buffer = Some(biases_buffer);

        self.opencl_context = Some(context);
        self.opencl_queue = Some(queue);

        let propagation_program =
            Program::create_and_build_from_source(context, PROPAGATION_PROGRAM_SORUCE, "")?;
        let back_propagation_program =
            Program::create_and_build_from_source(&context, BACK_PROPAGATION_PROGRAM_SOURCE, "")?;
        let propagation_kernel = Kernel::create(&propagation_program, PROPAGATION_KERNEL_NAME)?;

        let bias_gradient_application_kernel = Kernel::create(
            &back_propagation_program,
            BIAS_GRADIENT_APPLICATION_KERNEL_NAME,
        )?;
        let weights_gradient_application_kernel = Kernel::create(
            &back_propagation_program,
            WEIGHTS_GRADIENT_APPLICATION_KERNEL_NAME,
        )?;
        let loss_to_input_differentiation_kernel = Kernel::create(
            &back_propagation_program,
            LOSS_TO_INPUT_DIFFERENTIATION_KERNEL_NAME,
        )?;

        self.propagation_program = Some(propagation_program);
        self.propagation_kernel = Some(propagation_kernel);

        self.back_propagation_program = Some(back_propagation_program);
        self.weights_gradient_application_kernel = Some(weights_gradient_application_kernel);
        self.bias_gradient_application_kernel = Some(bias_gradient_application_kernel);
        self.loss_to_input_differentiation_kernel = Some(loss_to_input_differentiation_kernel);

        Ok(())
>>>>>>> 7f404f0f
    }

    fn get_last_inputs(&self) -> Option<&Buffer<cl_float>> {
        self.last_inputs_buffer.as_ref()
    }

    fn get_last_outputs(&self) -> Option<&Buffer<cl_float>> {
        self.last_outputs_buffer.as_ref()
    }

    fn get_inputs_amount(&self) -> usize {
        self.inputs_amount
    }

    fn get_outputs_amount(&self) -> usize {
        self.outputs_amount
    }

<<<<<<< HEAD
    /// saves all the information of the current layer
    /// expect for the last_outputs and last_inputs since these don't
    /// really matter
    fn save(&self, path: &str, version: u32) -> Result<(), SavefileError> {
        let mut layer_to_save = self.clone();
        layer_to_save.last_outputs = Vec::new();
        layer_to_save.last_inputs = Vec::new();
        save_file(path, version, &layer_to_save)
    }

    /// loads all of the weights, biases, inputs_amount and ouputs_amount
    /// into the current layer from the file in the path with that version
    fn load(&mut self, path: &str, version: u32) -> Result<(), SavefileError> {
        let loaded_layer_result: Result<Self, SavefileError> = load_file(path, version);
        if loaded_layer_result.is_err() {
            Err(loaded_layer_result.err().unwrap())
        } else {
            let loaded_layer = loaded_layer_result.unwrap();

            self.weights = loaded_layer.weights;
            self.biases = loaded_layer.biases;

            self.outputs_amount = loaded_layer.outputs_amount;
            self.inputs_amount = loaded_layer.inputs_amount;

            Ok(())
        }
    }

    async fn propagate(
        &mut self, 
        inputs_samples: &Vec<Vec<f32>>, 
        _: &Option<wgpu::Device>,
        _: &Option<wgpu::Queue>,
    ) -> Vec<Vec<f32>> {
        self.last_inputs = inputs_samples.to_vec();
        self.last_outputs = inputs_samples
            .par_iter()
            .map(|inputs| self.biases.add(&self.weights.dot_product(inputs)))
            .collect::<Vec<Vec<f32>>>();
        self.last_outputs.to_vec()
=======
    fn propagate(
        &mut self,
        input_samples: &Buffer<cl_float>,
    ) -> Result<&Buffer<cl_float>, ClError> {
        assert!(self.opencl_context.is_some());
        assert!(self.opencl_queue.is_some());

        let queue = self.opencl_queue.unwrap();
        let context = self.opencl_context.unwrap();

        let inputs_size = input_samples.size()?;
        let inputs_total_count = inputs_size / mem::size_of::<cl_float>();

        let mut copied_last_inputs_buffer = Buffer::<cl_float>::create(
            context,
            CL_MEM_READ_ONLY,
            inputs_total_count,
            ptr::null_mut(),
        )?;

        // TODO: make copying this into the last inputs optional since this is only needed
        // for fitting a model as to make everything more optimized both in RAM usage and computation
        queue
            .enqueue_copy_buffer(
                input_samples,
                &mut copied_last_inputs_buffer,
                0,
                0,
                inputs_size,
                &[],
            )?
            .wait()?;

        self.last_inputs_buffer = Some(copied_last_inputs_buffer);

        let samples_amount =
            input_samples.size()? / self.inputs_amount / mem::size_of::<cl_float>();

        let outputs_buffer = Buffer::<cl_float>::create(
            context,
            CL_MEM_READ_WRITE,
            self.outputs_amount * samples_amount,
            ptr::null_mut(),
        )?;

        ExecuteKernel::new(self.propagation_kernel.as_ref().unwrap())
            .set_arg(input_samples)
            .set_arg(self.biases_buffer.as_ref().unwrap())
            .set_arg(self.weights_buffer.as_ref().unwrap())
            .set_arg(&outputs_buffer)
            .set_arg(&(self.inputs_amount as cl_int))
            .set_arg(&(samples_amount as cl_int))
            .set_arg(&(self.outputs_amount as cl_int))
            .set_global_work_sizes(&[samples_amount, self.outputs_amount])
            .enqueue_nd_range(queue)?
            .wait()?;


        self.last_outputs_buffer = Some(outputs_buffer);
        Ok(self.last_outputs_buffer.as_ref().unwrap())
>>>>>>> 7f404f0f
    }

    async fn back_propagate(
        &mut self,
        should_calculate_input_to_error_derivative: bool,
<<<<<<< HEAD
        layer_output_to_error_derivative: &Vec<Vec<f32>>,
        learning_rate: f64, 
        _: &Option<wgpu::Device>,
        _: &Option<wgpu::Queue>,
    ) -> Option<Vec<Vec<f32>>> {
        assert!(!self.last_inputs.is_empty());
        let samples_amount = layer_output_to_error_derivative.len();
        let float_samples_amount = samples_amount as f32;
        let f32_learning_rate = learning_rate as f32;

        // apply the gradients averaging the calculations between the samples
        // but becomes extremely hard to calculate on very large neural networks
        // with a large amount of samples to train on
        self.weights = (0..self.inputs_amount)
            .into_par_iter()
            .map(|l| {
                (0..self.outputs_amount)
                    .into_iter()
                    .map(|j| {
                        self.weights[l][j]
                            + f32_learning_rate
                                * layer_output_to_error_derivative
                                    .iter()
                                    .enumerate()
                                    .map(|(sample_index, sample_output_derivatives)| {
                                        sample_output_derivatives[j]
                                            * self.last_inputs[sample_index][l]
                                    })
                                    .sum::<f32>()
                                / float_samples_amount
                    })
                    .collect::<Vec<f32>>()
            })
            .collect::<Vec<Vec<f32>>>();

        self.biases = (0..self.outputs_amount)
            .into_par_iter()
            .map(|j| {
                self.biases[j]
                    + f32_learning_rate
                        * layer_output_to_error_derivative
                            .iter()
                            .map(|sample_output_derivatives| sample_output_derivatives[j])
                            .sum::<f32>()
                        / float_samples_amount
            })
            .collect::<Vec<f32>>();
=======
        layer_output_to_error_derivative: &Buffer<cl_float>,
        learning_rate: cl_float,
    ) -> Result<Option<Buffer<cl_float>>, ClError> {
        assert!(self.last_inputs_buffer.is_some());
        assert!(self.opencl_context.is_some());
        assert!(self.opencl_queue.is_some());

        let samples_amount = layer_output_to_error_derivative.size()? / self.outputs_amount
            * mem::size_of::<cl_float>();
        let queue = self.opencl_queue.unwrap();
        let mut layer_input_to_error_derivatives_buffer = None;
>>>>>>> 7f404f0f

        if should_calculate_input_to_error_derivative {
            layer_input_to_error_derivatives_buffer = Some(Buffer::<cl_float>::create(
                self.opencl_context.unwrap(),
                CL_MEM_READ_WRITE,
                samples_amount * self.inputs_amount,
                ptr::null_mut(),
            )?);

            ExecuteKernel::new(self.loss_to_input_differentiation_kernel.as_ref().unwrap())
                    .set_arg(self.weights_buffer.as_ref().unwrap())
                    .set_arg(layer_output_to_error_derivative)
                    .set_arg(layer_input_to_error_derivatives_buffer.as_ref().unwrap())
                    .set_arg(&(self.outputs_amount as cl_int))
                    .set_arg(&(samples_amount as cl_int))
                    .set_arg(&(self.inputs_amount as cl_int))
                    .set_global_work_sizes(&[samples_amount, self.inputs_amount])
                    .enqueue_nd_range(queue)?
                    .wait()?;
        }

        let new_weights_buffer = Buffer::<cl_float>::create(
            self.opencl_context.unwrap(),
            CL_MEM_READ_WRITE,
            self.inputs_amount * self.outputs_amount,
            ptr::null_mut(),
        )?;

        ExecuteKernel::new(self.weights_gradient_application_kernel.as_ref().unwrap())
            .set_arg(layer_output_to_error_derivative)
            .set_arg(self.last_inputs_buffer.as_ref().unwrap())
            .set_arg(self.weights_buffer.as_ref().unwrap())
            .set_arg(&new_weights_buffer)
            .set_arg(&(samples_amount as cl_int))
            .set_arg(&(self.outputs_amount as cl_int))
            .set_arg(&(self.inputs_amount as cl_int))
            .set_arg(&(learning_rate as cl_float))
            .set_global_work_sizes(&[self.inputs_amount, self.outputs_amount])
            .enqueue_nd_range(queue)?
            .wait()?;

        let new_biases_buffer = Buffer::<cl_float>::create(
            self.opencl_context.unwrap(),
            CL_MEM_READ_WRITE,
            self.outputs_amount,
            ptr::null_mut(),
        )?;

        ExecuteKernel::new(self.bias_gradient_application_kernel.as_ref().unwrap())
            .set_arg(layer_output_to_error_derivative)
            .set_arg(self.biases_buffer.as_ref().unwrap())
            .set_arg(&new_biases_buffer)
            .set_arg(&(samples_amount as cl_int))
            .set_arg(&(self.outputs_amount as cl_int))
            .set_arg(&(learning_rate as cl_float))
            .set_global_work_size(self.outputs_amount)
            .enqueue_nd_range(queue)?
            .wait()?;

        self.weights_buffer = Some(new_weights_buffer);
        self.biases_buffer = Some(new_biases_buffer);

        Ok(layer_input_to_error_derivatives_buffer)
    }
}

#[cfg(test)]
mod dense_tests {
    use std::ptr;

    use opencl3::{
        command_queue::{CommandQueue, CL_BLOCKING, CL_NON_BLOCKING},
        context::Context,
        device::{cl_float, get_all_devices, Device, CL_DEVICE_TYPE_CPU},
        memory::{Buffer, CL_MEM_READ_ONLY},
    };
    use rand::{thread_rng, Rng};

    use crate::{layers::{dense::Dense, Layer}, types::CompilationOrOpenCLError};

    // TODO: rewrite this test by calculating backprop manually
    // fn should_apply_gradients_just_like_normal_dense() -> Result<(), InitializationError> {
    //     let device_ids = get_all_devices(CL_DEVICE_TYPE_CPU)?;

    //     let first_device = Device::new(*device_ids.get(0).expect("There is no GPU device!"));

    //     let context = Context::from_device(&first_device)?;
    //     let queue = CommandQueue::create_with_properties(&context, first_device.id(), 0, 0)?;

    //     let samples_amount = 100;
    //     let inputs_amount = 5;
    //     let outputs_amount = 5;

    //     let mut gpu_dense = Dense::new(inputs_amount, outputs_amount);
    //     gpu_dense.init(&queue, &context)?;

    //     let loss_to_output_derivatives = vec![vec![0.5; outputs_amount]; samples_amount];

    //     let input_samples = vec![vec![0.1; inputs_amount]; samples_amount];

    //     let mut input_samples_buffer = Buffer::<cl_float>::create(
    //         &context,
    //         CL_MEM_READ_ONLY,
    //         samples_amount * inputs_amount,
    //         ptr::null_mut(),
    //     )?;

    //     let input_samples_gpu_write_event = queue.enqueue_write_buffer(
    //         &mut input_samples_buffer,
    //         CL_BLOCKING,
    //         0,
    //         input_samples
    //             .iter()
    //             .map(|x| x.to_vec())
    //             .flatten()
    //             .collect::<Vec<f32>>()
    //             .as_slice(),
    //         &[],
    //     )?;

    //     input_samples_gpu_write_event.wait()?;

    //     gpu_dense.last_inputs_buffer = Some(input_samples_buffer);

    //     let mut loss_to_output_derivatives_buffer = Buffer::<cl_float>::create(
    //         &context,
    //         CL_MEM_READ_ONLY,
    //         samples_amount * outputs_amount,
    //         ptr::null_mut(),
    //     )?;

    //     let derivatives_write_event = queue.enqueue_write_buffer(
    //         &mut loss_to_output_derivatives_buffer,
    //         CL_BLOCKING,
    //         0,
    //         loss_to_output_derivatives
    //             .iter()
    //             .map(|x| x.to_vec())
    //             .flatten()
    //             .collect::<Vec<f32>>()
    //             .as_slice(),
    //         &[],
    //     )?;

    //     derivatives_write_event.wait()?;

    //     gpu_dense.back_propagate(false, &loss_to_output_derivatives_buffer, 0.3)?;
    //     normal_dense.back_propagate(false, &loss_to_output_derivatives, 0.3);

    //     gpu_dense.sync_data_from_gpu_with_cpu()?;

    //     println!("new weights GPU: {:?}", gpu_dense.weights);
    //     println!("new weights CPU: {:?}", normal_dense.weights);

    //     {
    //         let a: &Vec<f32> = &gpu_dense
    //             .weights
    //             .iter()
    //             .map(|x| x.to_vec())
    //             .flatten()
    //             .collect();
    //         let b: &Vec<f32> = &normal_dense
    //             .weights
    //             .iter()
    //             .map(|x| x.to_vec())
    //             .flatten()
    //             .collect();
    //         let max_dist = 0.1;
    //         assert_eq!(a.len(), b.len());

    //         a.iter().zip(b).for_each(|(x, y)| {
    //             println!("x:{}\ny:{}", x, y);
    //             assert!((x - y).abs() <= max_dist);
    //         });
    //     };

    //     println!("new biases GPU: {:?}", gpu_dense.biases);
    //     println!("new biases CPU: {:?}", normal_dense.biases);

    //     {
    //         let a = &gpu_dense.biases;
    //         let b = &normal_dense.biases;
    //         let max_dist = 0.2;
    //         assert_eq!(a.len(), b.len());

    //         a.iter().zip(b).for_each(|(x, y)| {
    //             println!("x:{}\ny:{}", x, y);
    //             assert!((x - y).abs() <= max_dist);
    //         });
    //     };

    //     Ok(())
    // }

    #[test]
    fn should_propagate_to_correct_value() -> Result<(), CompilationOrOpenCLError> {
        let device_ids = get_all_devices(CL_DEVICE_TYPE_CPU)?;

        let first_device = Device::new(*device_ids.get(0).expect("Couldn't get device associated with the CPU.\nPerhaps you don't have the drivers installed for OpenCL?"));

        let context = Context::from_device(&first_device)?;
        let queue = CommandQueue::create_with_properties(&context, first_device.id(), 0, 0)?;

        let samples_amount = 4;
        let inputs_amount = 5;
        let outputs_amount = 5;

        let mut gpu_dense: Dense = Dense::new_raw(inputs_amount, outputs_amount);
        gpu_dense.init(&queue, &context)?;

        let mut rng = thread_rng();
        let input_samples: Vec<Vec<f32>> = (0..samples_amount)
            .into_iter()
            .map(|_| {
                (0..inputs_amount)
                    .into_iter()
                    .map(|_| rng.gen_range(-1231.0_f32..=15151.0_f32))
                    .collect()
            })
            .collect();

        let mut expected_outputs = vec![vec![0.0; outputs_amount]; samples_amount];
        input_samples.iter().enumerate().for_each(|(i, inputs)| {
            for (j, input_to_outputs) in gpu_dense.weights.iter().enumerate() {
                for (k, weight) in input_to_outputs.iter().enumerate() {
                    expected_outputs[i][k] += weight * inputs[j]; // + gpu_dense.biases[k];
                }
            }
            for (k, bias) in gpu_dense.biases.iter().enumerate() {
                expected_outputs[i][k] += bias;
            }
        });

        let mut input_samples_buffer = Buffer::<cl_float>::create(
            &context,
            CL_MEM_READ_ONLY,
            samples_amount * inputs_amount,
            ptr::null_mut(),
        )?;

        let input_samples_gpu_write_event = queue.enqueue_write_buffer(
            &mut input_samples_buffer,
            CL_BLOCKING,
            0,
            input_samples
                .iter()
                .map(|x| x.to_vec())
                .flatten()
                .collect::<Vec<f32>>()
                .as_slice(),
            &[],
        )?;

        input_samples_gpu_write_event.wait()?;

        let gpu_outputs_buffer = gpu_dense.propagate(&input_samples_buffer)?;

        let mut outputs_vec = vec![0.0; samples_amount * outputs_amount];
        let gpu_flattend_outputs = outputs_vec.as_mut_slice();

        let read_flattened_outputs_gpu = queue.enqueue_read_buffer(
            &gpu_outputs_buffer,
            CL_NON_BLOCKING,
            0,
            gpu_flattend_outputs,
            &[],
        )?;

        read_flattened_outputs_gpu.wait()?;

        let flattened_expected_outputs: Vec<f32> = expected_outputs
            .iter()
            .map(|x| x.to_vec())
            .flatten()
            .collect();

        println!("CPU prediction: {:?}", flattened_expected_outputs);
        println!("\nGPU prediction: {:?}", outputs_vec);

        {
            let a = &outputs_vec;
            let b = &flattened_expected_outputs;
            let max_dist = 0.01;
            assert_eq!(a.len(), b.len());

            a.iter().zip(b).for_each(|(x, y)| {
                println!("x:{}\ny:{}", x, y);
                assert!((x - y).abs() <= max_dist);
            });
        };

        Ok(())
    }
}

// #[test]
// fn should_apply_gradients_just_like_normal_dense() -> Result<(), ClError> {
//     let device_ids = get_all_devices(CL_DEVICE_TYPE_GPU)?;

//     let first_device = Device::new(*device_ids.get(0).expect("There is no GPU device!"));

//     let context = Context::from_device(&first_device)?;
//     let queue = CommandQueue::create_with_properties(&context, first_device.id(), 0, 0)?;

//     let samples_amount = 100;
//     let inputs_amount = 5;
//     let outputs_amount = 5;

//     let mut gpu_dense = Dense::new(inputs_amount, outputs_amount);
//     gpu_dense.init(&queue, &context)?;

//     let mut normal_dense = Dense::new(inputs_amount, outputs_amount);
//     normal_dense.weights = gpu_dense.weights.to_vec();
//     normal_dense.biases = gpu_dense.biases.to_vec();

//     let loss_to_output_derivatives = vec![vec![0.5; outputs_amount]; samples_amount];

//     let input_samples = vec![vec![0.1; inputs_amount]; samples_amount];
//     normal_dense.last_inputs = input_samples.to_vec();

//     let mut input_samples_buffer = Buffer::<cl_float>::create(
//         &context,
//         CL_MEM_READ_ONLY,
//         samples_amount * inputs_amount,
//         ptr::null_mut(),
//     )?;

//     let input_samples_gpu_write_event = queue.enqueue_write_buffer(
//         &mut input_samples_buffer,
//         CL_BLOCKING,
//         0,
//         input_samples
//             .iter()
//             .map(|x| x.to_vec())
//             .flatten()
//             .collect::<Vec<f32>>()
//             .as_slice(),
//         &[],
//     )?;

//     input_samples_gpu_write_event.wait()?;

//     gpu_dense.last_inputs_buffer = Some(input_samples_buffer);

//     let mut loss_to_output_derivatives_buffer = Buffer::<cl_float>::create(
//         &context,
//         CL_MEM_READ_ONLY,
//         samples_amount * outputs_amount,
//         ptr::null_mut(),
//     )?;

//     let derivatives_write_event = queue.enqueue_write_buffer(
//         &mut loss_to_output_derivatives_buffer,
//         CL_BLOCKING,
//         0,
//         loss_to_output_derivatives
//             .iter()
//             .map(|x| x.to_vec())
//             .flatten()
//             .collect::<Vec<f32>>()
//             .as_slice(),
//         &[],
//     )?;

//     derivatives_write_event.wait()?;

//     gpu_dense.back_propagate(false, &loss_to_output_derivatives_buffer, 0.3)?;
//     normal_dense.back_propagate(false, &loss_to_output_derivatives, 0.3);

//     gpu_dense.sync_data_from_gpu_with_cpu()?;

//     println!("new weights GPU: {:?}", gpu_dense.weights);
//     println!("new weights CPU: {:?}", normal_dense.weights);

//     {
//         let a: &Vec<f32> = &gpu_dense
//             .weights
//             .iter()
//             .map(|x| x.to_vec())
//             .flatten()
//             .collect();
//         let b: &Vec<f32> = &normal_dense
//             .weights
//             .iter()
//             .map(|x| x.to_vec())
//             .flatten()
//             .collect();
//         let max_dist = 0.1;
//         assert_eq!(a.len(), b.len());

//         a.iter().zip(b).for_each(|(x, y)| {
//             println!("x:{}\ny:{}", x, y);
//             assert!((x - y).abs() <= max_dist);
//         });
//     };

//     println!("new biases GPU: {:?}", gpu_dense.biases);
//     println!("new biases CPU: {:?}", normal_dense.biases);

//     {
//         let a = &gpu_dense.biases;
//         let b = &normal_dense.biases;
//         let max_dist = 0.2;
//         assert_eq!(a.len(), b.len());

//         a.iter().zip(b).for_each(|(x, y)| {
//             println!("x:{}\ny:{}", x, y);
//             assert!((x - y).abs() <= max_dist);
//         });
//     };

//     Ok(())
// }

// #[test]
// fn should_propagate_to_same_value_as_normal_dense() -> Result<(), ClError> {
//     let device_ids = get_all_devices(CL_DEVICE_TYPE_GPU)?;

//     let first_device = Device::new(*device_ids.get(0).expect("There is no GPU device!"));

//     let context = Context::from_device(&first_device)?;
//     let queue = CommandQueue::create_with_properties(&context, first_device.id(), 0, 0)?;

//     let samples_amount = 4;
//     let inputs_amount = 5;
//     let outputs_amount = 5;

//     let mut gpu_dense = Dense::new(inputs_amount, outputs_amount);
//     gpu_dense.init(&queue, &context)?;

//     let mut normal_dense = Dense::new(inputs_amount, outputs_amount);
//     normal_dense.weights = gpu_dense.weights.to_vec();
//     normal_dense.biases = gpu_dense.biases.to_vec();

//     let mut rng = thread_rng();
//     let input_samples = (0..samples_amount)
//         .into_iter()
//         .map(|_| {
//             (0..inputs_amount)
//                 .into_iter()
//                 .map(|_| rng.gen_range(-1.0_f32..=1.0_f32))
//                 .collect()
//         })
//         .collect();

//     let expected_outputs = normal_dense.propagate(&input_samples);

//     let mut input_samples_buffer = Buffer::<cl_float>::create(
//         &context,
//         CL_MEM_READ_ONLY,
//         samples_amount * inputs_amount,
//         ptr::null_mut(),
//     )?;

//     let input_samples_gpu_write_event = queue.enqueue_write_buffer(
//         &mut input_samples_buffer,
//         CL_BLOCKING,
//         0,
//         input_samples
//             .iter()
//             .map(|x| x.to_vec())
//             .flatten()
//             .collect::<Vec<f32>>()
//             .as_slice(),
//         &[],
//     )?;

//     input_samples_gpu_write_event.wait()?;

//     let gpu_outputs_buffer = gpu_dense.propagate(&input_samples_buffer)?;

//     let mut outputs_vec = vec![0.0; samples_amount * outputs_amount];
//     let gpu_flattend_outputs = outputs_vec.as_mut_slice();

//     let read_flattened_outputs_gpu = queue.enqueue_read_buffer(
//         &gpu_outputs_buffer,
//         CL_NON_BLOCKING,
//         0,
//         gpu_flattend_outputs,
//         &[],
//     )?;

//     read_flattened_outputs_gpu.wait()?;

//     let flattened_expected_outputs: Vec<f32> = expected_outputs
//         .iter()
//         .map(|x| x.to_vec())
//         .flatten()
//         .collect();

//     println!("CPU prediction: {:?}", flattened_expected_outputs);
//     println!("\nGPU prediction: {:?}", outputs_vec);

//     {
//         let a = &outputs_vec;
//         let b = &flattened_expected_outputs;
//         let max_dist = 0.01;
//         assert_eq!(a.len(), b.len());

//         a.iter().zip(b).for_each(|(x, y)| {
//             println!("x:{}\ny:{}", x, y);
//             assert!((x - y).abs() <= max_dist);
//         });
//     };

//     Ok(())
// }

// fn should_apply_gradients_just_like_normal_dense() -> Result<(), ClError> {
//     let device_ids = get_all_devices(CL_DEVICE_TYPE_GPU)?;

//     let first_device = Device::new(*device_ids.get(0).expect("There is no GPU device!"));

//     let context = Context::from_device(&first_device)?;
//     let queue = CommandQueue::create_with_properties(&context, first_device.id(), 0, 0)?;

//     let samples_amount = 100;
//     let inputs_amount = 5;
//     let outputs_amount = 5;

//     let mut gpu_dense = Dense::new(inputs_amount, outputs_amount);
//     gpu_dense.init(&queue, &context)?;

//     let mut normal_dense = Dense::new(inputs_amount, outputs_amount);
//     normal_dense.weights = gpu_dense.weights.to_vec();
//     normal_dense.biases = gpu_dense.biases.to_vec();

//     let loss_to_output_derivatives = vec![vec![0.5; outputs_amount]; samples_amount];

//     let input_samples = vec![vec![0.1; inputs_amount]; samples_amount];
//     normal_dense.last_inputs = input_samples.to_vec();

//     let mut input_samples_buffer = Buffer::<cl_float>::create(
//         &context,
//         CL_MEM_READ_ONLY,
//         samples_amount * inputs_amount,
//         ptr::null_mut(),
//     )?;

//     let input_samples_gpu_write_event = queue.enqueue_write_buffer(
//         &mut input_samples_buffer,
//         CL_BLOCKING,
//         0,
//         input_samples
//             .iter()
//             .map(|x| x.to_vec())
//             .flatten()
//             .collect::<Vec<f32>>()
//             .as_slice(),
//         &[],
//     )?;

//     input_samples_gpu_write_event.wait()?;

//     gpu_dense.last_inputs_buffer = Some(input_samples_buffer);

//     let mut loss_to_output_derivatives_buffer = Buffer::<cl_float>::create(
//         &context,
//         CL_MEM_READ_ONLY,
//         samples_amount * outputs_amount,
//         ptr::null_mut(),
//     )?;

//     let derivatives_write_event = queue.enqueue_write_buffer(
//         &mut loss_to_output_derivatives_buffer,
//         CL_BLOCKING,
//         0,
//         loss_to_output_derivatives
//             .iter()
//             .map(|x| x.to_vec())
//             .flatten()
//             .collect::<Vec<f32>>()
//             .as_slice(),
//         &[],
//     )?;

//     derivatives_write_event.wait()?;

//     gpu_dense.back_propagate(false, &loss_to_output_derivatives_buffer, 0.3)?;
//     normal_dense.back_propagate(false, &loss_to_output_derivatives, 0.3);

//     gpu_dense.sync_data_from_gpu_with_cpu()?;

//     println!("new weights GPU: {:?}", gpu_dense.weights);
//     println!("new weights CPU: {:?}", normal_dense.weights);

//     {
//         let a: &Vec<f32> = &gpu_dense
//             .weights
//             .iter()
//             .map(|x| x.to_vec())
//             .flatten()
//             .collect();
//         let b: &Vec<f32> = &normal_dense
//             .weights
//             .iter()
//             .map(|x| x.to_vec())
//             .flatten()
//             .collect();
//         let max_dist = 0.1;
//         assert_eq!(a.len(), b.len());

//         a.iter().zip(b).for_each(|(x, y)| {
//             println!("x:{}\ny:{}", x, y);
//             assert!((x - y).abs() <= max_dist);
//         });
//     };

//     println!("new biases GPU: {:?}", gpu_dense.biases);
//     println!("new biases CPU: {:?}", normal_dense.biases);

//     {
//         let a = &gpu_dense.biases;
//         let b = &normal_dense.biases;
//         let max_dist = 0.2;
//         assert_eq!(a.len(), b.len());

//         a.iter().zip(b).for_each(|(x, y)| {
//             println!("x:{}\ny:{}", x, y);
//             assert!((x - y).abs() <= max_dist);
//         });
//     };

//     Ok(())
// }

// #[test]
// fn should_propagate_to_same_value_as_normal_dense() -> Result<(), ClError> {
//     let device_ids = get_all_devices(CL_DEVICE_TYPE_GPU)?;

//     let first_device = Device::new(*device_ids.get(0).expect("There is no GPU device!"));

//     let context = Context::from_device(&first_device)?;
//     let queue = CommandQueue::create_with_properties(&context, first_device.id(), 0, 0)?;

//     let samples_amount = 4;
//     let inputs_amount = 5;
//     let outputs_amount = 5;

//     let mut gpu_dense = Dense::new(inputs_amount, outputs_amount);
//     gpu_dense.init(&queue, &context)?;

//     let mut normal_dense = Dense::new(inputs_amount, outputs_amount);
//     normal_dense.weights = gpu_dense.weights.to_vec();
//     normal_dense.biases = gpu_dense.biases.to_vec();

//     let mut rng = thread_rng();
//     let input_samples = (0..samples_amount)
//         .into_iter()
//         .map(|_| {
//             (0..inputs_amount)
//                 .into_iter()
//                 .map(|_| rng.gen_range(-1.0_f32..=1.0_f32))
//                 .collect()
//         })
//         .collect();

//     let expected_outputs = normal_dense.propagate(&input_samples);

//     let mut input_samples_buffer = Buffer::<cl_float>::create(
//         &context,
//         CL_MEM_READ_ONLY,
//         samples_amount * inputs_amount,
//         ptr::null_mut(),
//     )?;

//     let input_samples_gpu_write_event = queue.enqueue_write_buffer(
//         &mut input_samples_buffer,
//         CL_BLOCKING,
//         0,
//         input_samples
//             .iter()
//             .map(|x| x.to_vec())
//             .flatten()
//             .collect::<Vec<f32>>()
//             .as_slice(),
//         &[],
//     )?;

//     input_samples_gpu_write_event.wait()?;

//     let gpu_outputs_buffer = gpu_dense.propagate(&input_samples_buffer)?;

//     let mut outputs_vec = vec![0.0; samples_amount * outputs_amount];
//     let gpu_flattend_outputs = outputs_vec.as_mut_slice();

//     let read_flattened_outputs_gpu = queue.enqueue_read_buffer(
//         &gpu_outputs_buffer,
//         CL_NON_BLOCKING,
//         0,
//         gpu_flattend_outputs,
//         &[],
//     )?;

//     read_flattened_outputs_gpu.wait()?;

//     let flattened_expected_outputs: Vec<f32> = expected_outputs
//         .iter()
//         .map(|x| x.to_vec())
//         .flatten()
//         .collect();

//     println!("CPU prediction: {:?}", flattened_expected_outputs);
//     println!("\nGPU prediction: {:?}", outputs_vec);

//     {
//         let a = &outputs_vec;
//         let b = &flattened_expected_outputs;
//         let max_dist = 0.01;
//         assert_eq!(a.len(), b.len());

//         a.iter().zip(b).for_each(|(x, y)| {
//             println!("x:{}\ny:{}", x, y);
//             assert!((x - y).abs() <= max_dist);
//         });
//     };

//     Ok(())
// }

// fn should_apply_gradients_just_like_normal_dense() -> Result<(), ClError> {
//     let device_ids = get_all_devices(CL_DEVICE_TYPE_GPU)?;

//     let first_device = Device::new(*device_ids.get(0).expect("There is no GPU device!"));

//     let context = Context::from_device(&first_device)?;
//     let queue = CommandQueue::create_with_properties(&context, first_device.id(), 0, 0)?;

//     let samples_amount = 100;
//     let inputs_amount = 5;
//     let outputs_amount = 5;

//     let mut gpu_dense = Dense::new(inputs_amount, outputs_amount);
//     gpu_dense.init(&queue, &context)?;

//     let mut normal_dense = Dense::new(inputs_amount, outputs_amount);
//     normal_dense.weights = gpu_dense.weights.to_vec();
//     normal_dense.biases = gpu_dense.biases.to_vec();

//     let loss_to_output_derivatives = vec![vec![0.5; outputs_amount]; samples_amount];

//     let input_samples = vec![vec![0.1; inputs_amount]; samples_amount];
//     normal_dense.last_inputs = input_samples.to_vec();

//     let mut input_samples_buffer = Buffer::<cl_float>::create(
//         &context,
//         CL_MEM_READ_ONLY,
//         samples_amount * inputs_amount,
//         ptr::null_mut(),
//     )?;

//     let input_samples_gpu_write_event = queue.enqueue_write_buffer(
//         &mut input_samples_buffer,
//         CL_BLOCKING,
//         0,
//         input_samples
//             .iter()
//             .map(|x| x.to_vec())
//             .flatten()
//             .collect::<Vec<f32>>()
//             .as_slice(),
//         &[],
//     )?;

//     input_samples_gpu_write_event.wait()?;

//     gpu_dense.last_inputs_buffer = Some(input_samples_buffer);

//     let mut loss_to_output_derivatives_buffer = Buffer::<cl_float>::create(
//         &context,
//         CL_MEM_READ_ONLY,
//         samples_amount * outputs_amount,
//         ptr::null_mut(),
//     )?;

//     let derivatives_write_event = queue.enqueue_write_buffer(
//         &mut loss_to_output_derivatives_buffer,
//         CL_BLOCKING,
//         0,
//         loss_to_output_derivatives
//             .iter()
//             .map(|x| x.to_vec())
//             .flatten()
//             .collect::<Vec<f32>>()
//             .as_slice(),
//         &[],
//     )?;

//     derivatives_write_event.wait()?;

//     gpu_dense.back_propagate(false, &loss_to_output_derivatives_buffer, 0.3)?;
//     normal_dense.back_propagate(false, &loss_to_output_derivatives, 0.3);

//     gpu_dense.sync_data_from_gpu_with_cpu()?;

//     println!("new weights GPU: {:?}", gpu_dense.weights);
//     println!("new weights CPU: {:?}", normal_dense.weights);

//     {
//         let a: &Vec<f32> = &gpu_dense
//             .weights
//             .iter()
//             .map(|x| x.to_vec())
//             .flatten()
//             .collect();
//         let b: &Vec<f32> = &normal_dense
//             .weights
//             .iter()
//             .map(|x| x.to_vec())
//             .flatten()
//             .collect();
//         let max_dist = 0.1;
//         assert_eq!(a.len(), b.len());

//         a.iter().zip(b).for_each(|(x, y)| {
//             println!("x:{}\ny:{}", x, y);
//             assert!((x - y).abs() <= max_dist);
//         });
//     };

//     println!("new biases GPU: {:?}", gpu_dense.biases);
//     println!("new biases CPU: {:?}", normal_dense.biases);

//     {
//         let a = &gpu_dense.biases;
//         let b = &normal_dense.biases;
//         let max_dist = 0.2;
//         assert_eq!(a.len(), b.len());

//         a.iter().zip(b).for_each(|(x, y)| {
//             println!("x:{}\ny:{}", x, y);
//             assert!((x - y).abs() <= max_dist);
//         });
//     };

//     Ok(())
// }

// #[test]
// fn should_propagate_to_same_value_as_normal_dense() -> Result<(), ClError> {
//     let device_ids = get_all_devices(CL_DEVICE_TYPE_GPU)?;

//     let first_device = Device::new(*device_ids.get(0).expect("There is no GPU device!"));

//     let context = Context::from_device(&first_device)?;
//     let queue = CommandQueue::create_with_properties(&context, first_device.id(), 0, 0)?;

//     let samples_amount = 4;
//     let inputs_amount = 5;
//     let outputs_amount = 5;

//     let mut gpu_dense = Dense::new(inputs_amount, outputs_amount);
//     gpu_dense.init(&queue, &context)?;

//     let mut normal_dense = Dense::new(inputs_amount, outputs_amount);
//     normal_dense.weights = gpu_dense.weights.to_vec();
//     normal_dense.biases = gpu_dense.biases.to_vec();

//     let mut rng = thread_rng();
//     let input_samples = (0..samples_amount)
//         .into_iter()
//         .map(|_| {
//             (0..inputs_amount)
//                 .into_iter()
//                 .map(|_| rng.gen_range(-1.0_f32..=1.0_f32))
//                 .collect()
//         })
//         .collect();

//     let expected_outputs = normal_dense.propagate(&input_samples);

//     let mut input_samples_buffer = Buffer::<cl_float>::create(
//         &context,
//         CL_MEM_READ_ONLY,
//         samples_amount * inputs_amount,
//         ptr::null_mut(),
//     )?;

//     let input_samples_gpu_write_event = queue.enqueue_write_buffer(
//         &mut input_samples_buffer,
//         CL_BLOCKING,
//         0,
//         input_samples
//             .iter()
//             .map(|x| x.to_vec())
//             .flatten()
//             .collect::<Vec<f32>>()
//             .as_slice(),
//         &[],
//     )?;

//     input_samples_gpu_write_event.wait()?;

//     let gpu_outputs_buffer = gpu_dense.propagate(&input_samples_buffer)?;

//     let mut outputs_vec = vec![0.0; samples_amount * outputs_amount];
//     let gpu_flattend_outputs = outputs_vec.as_mut_slice();

//     let read_flattened_outputs_gpu = queue.enqueue_read_buffer(
//         &gpu_outputs_buffer,
//         CL_NON_BLOCKING,
//         0,
//         gpu_flattend_outputs,
//         &[],
//     )?;

//     read_flattened_outputs_gpu.wait()?;

//     let flattened_expected_outputs: Vec<f32> = expected_outputs
//         .iter()
//         .map(|x| x.to_vec())
//         .flatten()
//         .collect();

//     println!("CPU prediction: {:?}", flattened_expected_outputs);
//     println!("\nGPU prediction: {:?}", outputs_vec);

//     {
//         let a = &outputs_vec;
//         let b = &flattened_expected_outputs;
//         let max_dist = 0.01;
//         assert_eq!(a.len(), b.len());

//         a.iter().zip(b).for_each(|(x, y)| {
//             println!("x:{}\ny:{}", x, y);
//             assert!((x - y).abs() <= max_dist);
//         });
//     };

//     Ok(())
// }<|MERGE_RESOLUTION|>--- conflicted
+++ resolved
@@ -1,8 +1,3 @@
-<<<<<<< HEAD
-use async_trait::async_trait;
-use rand::Rng;
-use savefile::{save_file, SavefileError, load_file};
-=======
 //! The module that defines the Dense layer.
 
 use opencl3::{
@@ -16,36 +11,14 @@
 };
 use rand::Rng;
 use rayon::iter::{IntoParallelIterator, IntoParallelRefIterator, ParallelIterator};
->>>>>>> 7f404f0f
 use savefile_derive::Savefile;
 use std::mem;
 use std::ptr;
 
-<<<<<<< HEAD
-use crate::utils::matrix_operations::MatrixOperations;
-use crate::{layers::layer::Layer, utils::vector_operations::VectorOperations};
-=======
 use crate::types::{CompilationOrOpenCLError, ModelLayer};
->>>>>>> 7f404f0f
 
 use super::Layer;
 
-<<<<<<< HEAD
-#[derive(Debug, Clone, Savefile)]
-pub struct DenseF64 {
-    pub inputs_amount: usize,
-    pub outputs_amount: usize,
-
-    pub weights: Vec<Vec<f64>>,
-    pub biases: Vec<f64>,
-
-    pub last_inputs: Vec<Vec<f64>>,
-    pub last_outputs: Vec<Vec<f64>>,
-}
-
-#[derive(Debug, Clone, Savefile)]
-pub struct DenseF32 {
-=======
 const PROPAGATION_PROGRAM_SORUCE: &str = include_str!("kernels/dense_propagation.cl");
 const BACK_PROPAGATION_PROGRAM_SOURCE: &str = include_str!("kernels/dense_back_propagation.cl");
 const PROPAGATION_KERNEL_NAME: &str = "dense_propagate";
@@ -70,7 +43,6 @@
 /// ```
 pub struct Dense<'a> {
     /// The expected inputs to this Dense layer.
->>>>>>> 7f404f0f
     pub inputs_amount: usize,
     /// The expected outputs to this Dense layer.
     pub outputs_amount: usize,
@@ -131,54 +103,6 @@
     opencl_queue: Option<&'a CommandQueue>,
 }
 
-<<<<<<< HEAD
-impl DenseF64 {
-    #[allow(dead_code)]
-
-    pub fn new(inputs_amount: usize, outputs_amount: usize) -> DenseF64 {
-        let mut rng = rand::thread_rng();
-        DenseF64 {
-            inputs_amount,
-            outputs_amount,
-            weights: (0..inputs_amount)
-                .into_iter()
-                .map(|_| {
-                    (0..outputs_amount)
-                        .into_iter()
-                        .map(|_| rng.gen_range(-1.0_f64..=1.0_f64))
-                        .collect::<Vec<f64>>()
-                })
-                .collect::<Vec<Vec<f64>>>(),
-            biases: (0..outputs_amount)
-                .into_iter()
-                .map(|_| rng.gen_range(-1.0_f64..=1.0_f64))
-                .collect::<Vec<f64>>(),
-            last_outputs: Vec::new(),
-            last_inputs: Vec::new(),
-        }
-    }
-
-    /// can be used for just instantiating a Layer to then load 
-    /// the weights and biases from some saved layer file
-    pub fn dummy() -> DenseF64 {
-        DenseF64 {
-            inputs_amount: 0,
-            outputs_amount: 0,
-            weights: Vec::new(),
-            biases: Vec::new(),
-            last_outputs: Vec::new(),
-            last_inputs: Vec::new()
-        }
-    }
-}
-
-impl DenseF32 {
-    #[allow(dead_code)]
-
-    pub fn new(inputs_amount: usize, outputs_amount: usize) -> DenseF32 {
-        let mut rng = rand::thread_rng();
-        DenseF32 {
-=======
 impl<'a> Dense<'a> {
     /// Creates a new Dense layer but without being inside of the ModelLayer enum.
     pub fn new_raw(inputs_amount: usize, outputs_amount: usize) -> Dense<'a> {
@@ -200,7 +124,6 @@
             .collect::<Vec<f32>>();
 
         Dense {
->>>>>>> 7f404f0f
             inputs_amount,
             outputs_amount,
             weights_buffer: None,
@@ -220,161 +143,6 @@
         }.into() // because ModelLayer implements From<Dense>
     }
 
-<<<<<<< HEAD
-    /// can be used for just instantiating a Layer to then load 
-    /// the weights and biases from some saved layer file
-    pub fn dummy() -> DenseF32 {
-        DenseF32 {
-            inputs_amount: 0,
-            outputs_amount: 0,
-            weights: Vec::new(),
-            biases: Vec::new(),
-            last_outputs: Vec::new(),
-            last_inputs: Vec::new()
-        }
-    }
-}
-
-#[async_trait]
-impl Layer<f64> for DenseF64 {
-    fn get_last_inputs(&self) -> &Vec<Vec<f64>> {
-        &self.last_inputs
-    }
-
-    fn get_last_outputs(&self) -> &Vec<Vec<f64>> {
-        &self.last_outputs
-    }
-
-    fn get_inputs_amount(&self) -> usize {
-        self.inputs_amount
-    }
-
-    fn get_outputs_amount(&self) -> usize {
-        self.outputs_amount
-    }
-
-    /// saves all the information of the current layer
-    /// expect for the last_outputs and last_inputs since these don't
-    /// really matter
-    fn save(&self, path: &str, version: u32) -> Result<(), SavefileError> {
-        let mut layer_to_save = self.clone();
-        layer_to_save.last_outputs = Vec::new();
-        layer_to_save.last_inputs = Vec::new();
-        save_file(path, version, &layer_to_save)
-    }
-
-    /// loads all of the weights, biases, inputs_amount and ouputs_amount
-    /// into the current layer from the file in the path with that version
-    fn load(&mut self, path: &str, version: u32) -> Result<(), SavefileError> {
-        let loaded_layer_result: Result<Self, SavefileError> = load_file(path, version);
-        if loaded_layer_result.is_err() {
-            Err(loaded_layer_result.err().unwrap())
-        } else {
-            let loaded_layer = loaded_layer_result.unwrap();
-
-            self.weights = loaded_layer.weights;
-            self.biases = loaded_layer.biases;
-
-            self.outputs_amount = loaded_layer.outputs_amount;
-            self.inputs_amount = loaded_layer.inputs_amount;
-
-            Ok(())
-        }
-    }
-
-
-    async fn propagate(
-        &mut self, 
-        inputs_samples: &Vec<Vec<f64>>, 
-        _: &Option<wgpu::Device>,
-        _: &Option<wgpu::Queue>,
-    ) -> Vec<Vec<f64>> {
-        self.last_inputs = inputs_samples.to_vec();
-        self.last_outputs = inputs_samples
-            .par_iter()
-            .map(|inputs| self.biases.add(&self.weights.dot_product(inputs)))
-            .collect::<Vec<Vec<f64>>>();
-        self.last_outputs.to_vec()
-    }
-
-    async fn back_propagate(
-        &mut self,
-        should_calculate_input_to_error_derivative: bool,
-        layer_output_to_error_derivative: &Vec<Vec<f64>>,
-        learning_rate: f64, 
-        _: &Option<wgpu::Device>,
-        _: &Option<wgpu::Queue>,
-    ) -> Option<Vec<Vec<f64>>> {
-        assert!(!self.last_inputs.is_empty());
-        let samples_amount = layer_output_to_error_derivative.len();
-
-        // apply the gradients averaging the calculations between the samples
-        // but becomes extremely hard to calculate on very large neural networks
-        // with a large amount of samples to train on
-        self.weights = (0..self.inputs_amount)
-            .into_par_iter()
-            .map(|l| {
-                (0..self.outputs_amount)
-                    .into_iter()
-                    .map(|j| {
-                        self.weights[l][j]
-                            + learning_rate
-                                * layer_output_to_error_derivative
-                                    .iter()
-                                    .enumerate()
-                                    .map(|(sample_index, sample_output_derivatives)| {
-                                        sample_output_derivatives[j]
-                                            * self.last_inputs[sample_index][l]
-                                    })
-                                    .sum::<f64>()
-                                / samples_amount as f64
-                    })
-                    .collect::<Vec<f64>>()
-            })
-            .collect::<Vec<Vec<f64>>>();
-
-        self.biases = (0..self.outputs_amount)
-            .into_par_iter()
-            .map(|j| {
-                self.biases[j]
-                    + learning_rate
-                        * layer_output_to_error_derivative
-                            .iter()
-                            .map(|sample_output_derivatives| sample_output_derivatives[j])
-                            .sum::<f64>()
-                        / samples_amount as f64
-            })
-            .collect::<Vec<f64>>();
-
-        if should_calculate_input_to_error_derivative {
-            let layer_input_to_error_derivatives = layer_output_to_error_derivative
-                .par_iter()
-                .map(|sample_output_derivatives| {
-                    self.weights
-                        .iter()
-                        .map(|input_to_outputs| {
-                            input_to_outputs
-                                .iter()
-                                .enumerate()
-                                .map(|(j, weight)| weight * sample_output_derivatives[j])
-                                .sum::<f64>()
-                        })
-                        .collect::<Vec<f64>>()
-                })
-                .collect::<Vec<Vec<f64>>>();
-
-            Some(layer_input_to_error_derivatives)
-        } else {
-            None
-        }
-    }
-}
-
-#[async_trait]
-impl Layer<f32> for DenseF32 {
-    fn get_last_inputs(&self) -> &Vec<Vec<f32>> {
-        &self.last_inputs
-=======
     /// Creates a new Dense layer with random weights and biases and empty OpenCL values.
     pub fn new(inputs_amount: usize, outputs_amount: usize) -> ModelLayer<'a> {
         Self::new_raw(inputs_amount, outputs_amount).into()
@@ -520,7 +288,6 @@
         self.loss_to_input_differentiation_kernel = Some(loss_to_input_differentiation_kernel);
 
         Ok(())
->>>>>>> 7f404f0f
     }
 
     fn get_last_inputs(&self) -> Option<&Buffer<cl_float>> {
@@ -539,49 +306,6 @@
         self.outputs_amount
     }
 
-<<<<<<< HEAD
-    /// saves all the information of the current layer
-    /// expect for the last_outputs and last_inputs since these don't
-    /// really matter
-    fn save(&self, path: &str, version: u32) -> Result<(), SavefileError> {
-        let mut layer_to_save = self.clone();
-        layer_to_save.last_outputs = Vec::new();
-        layer_to_save.last_inputs = Vec::new();
-        save_file(path, version, &layer_to_save)
-    }
-
-    /// loads all of the weights, biases, inputs_amount and ouputs_amount
-    /// into the current layer from the file in the path with that version
-    fn load(&mut self, path: &str, version: u32) -> Result<(), SavefileError> {
-        let loaded_layer_result: Result<Self, SavefileError> = load_file(path, version);
-        if loaded_layer_result.is_err() {
-            Err(loaded_layer_result.err().unwrap())
-        } else {
-            let loaded_layer = loaded_layer_result.unwrap();
-
-            self.weights = loaded_layer.weights;
-            self.biases = loaded_layer.biases;
-
-            self.outputs_amount = loaded_layer.outputs_amount;
-            self.inputs_amount = loaded_layer.inputs_amount;
-
-            Ok(())
-        }
-    }
-
-    async fn propagate(
-        &mut self, 
-        inputs_samples: &Vec<Vec<f32>>, 
-        _: &Option<wgpu::Device>,
-        _: &Option<wgpu::Queue>,
-    ) -> Vec<Vec<f32>> {
-        self.last_inputs = inputs_samples.to_vec();
-        self.last_outputs = inputs_samples
-            .par_iter()
-            .map(|inputs| self.biases.add(&self.weights.dot_product(inputs)))
-            .collect::<Vec<Vec<f32>>>();
-        self.last_outputs.to_vec()
-=======
     fn propagate(
         &mut self,
         input_samples: &Buffer<cl_float>,
@@ -642,61 +366,11 @@
 
         self.last_outputs_buffer = Some(outputs_buffer);
         Ok(self.last_outputs_buffer.as_ref().unwrap())
->>>>>>> 7f404f0f
     }
 
-    async fn back_propagate(
+    fn back_propagate(
         &mut self,
         should_calculate_input_to_error_derivative: bool,
-<<<<<<< HEAD
-        layer_output_to_error_derivative: &Vec<Vec<f32>>,
-        learning_rate: f64, 
-        _: &Option<wgpu::Device>,
-        _: &Option<wgpu::Queue>,
-    ) -> Option<Vec<Vec<f32>>> {
-        assert!(!self.last_inputs.is_empty());
-        let samples_amount = layer_output_to_error_derivative.len();
-        let float_samples_amount = samples_amount as f32;
-        let f32_learning_rate = learning_rate as f32;
-
-        // apply the gradients averaging the calculations between the samples
-        // but becomes extremely hard to calculate on very large neural networks
-        // with a large amount of samples to train on
-        self.weights = (0..self.inputs_amount)
-            .into_par_iter()
-            .map(|l| {
-                (0..self.outputs_amount)
-                    .into_iter()
-                    .map(|j| {
-                        self.weights[l][j]
-                            + f32_learning_rate
-                                * layer_output_to_error_derivative
-                                    .iter()
-                                    .enumerate()
-                                    .map(|(sample_index, sample_output_derivatives)| {
-                                        sample_output_derivatives[j]
-                                            * self.last_inputs[sample_index][l]
-                                    })
-                                    .sum::<f32>()
-                                / float_samples_amount
-                    })
-                    .collect::<Vec<f32>>()
-            })
-            .collect::<Vec<Vec<f32>>>();
-
-        self.biases = (0..self.outputs_amount)
-            .into_par_iter()
-            .map(|j| {
-                self.biases[j]
-                    + f32_learning_rate
-                        * layer_output_to_error_derivative
-                            .iter()
-                            .map(|sample_output_derivatives| sample_output_derivatives[j])
-                            .sum::<f32>()
-                        / float_samples_amount
-            })
-            .collect::<Vec<f32>>();
-=======
         layer_output_to_error_derivative: &Buffer<cl_float>,
         learning_rate: cl_float,
     ) -> Result<Option<Buffer<cl_float>>, ClError> {
@@ -708,7 +382,6 @@
             * mem::size_of::<cl_float>();
         let queue = self.opencl_queue.unwrap();
         let mut layer_input_to_error_derivatives_buffer = None;
->>>>>>> 7f404f0f
 
         if should_calculate_input_to_error_derivative {
             layer_input_to_error_derivatives_buffer = Some(Buffer::<cl_float>::create(
