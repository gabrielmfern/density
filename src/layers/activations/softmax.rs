//! The module that contains the SoftMax activation function.

use opencl3::{
    command_queue::CommandQueue,
    context::Context,
    device::cl_float,
    error_codes::{cl_int, ClError},
    kernel::{ExecuteKernel, Kernel},
    memory::{Buffer, ClMem, CL_MEM_READ_ONLY, CL_MEM_READ_WRITE},
    program::Program,
};

use async_trait::async_trait;
use savefile::SavefileError;
use savefile_derive::Savefile;

<<<<<<< HEAD
use crate::layers::activations::activation::{ActivationLayerF64, ActivationLayerF32};
use crate::layers::layer::Layer;
use crate::utils::vector_operations::VectorOperations;


#[derive(Debug, Clone, Savefile)]
pub struct SoftMaxF64 {
    last_inputs: Vec<Vec<f64>>,
    last_outputs: Vec<Vec<f64>>,
}

#[derive(Debug, Clone, Savefile)]
pub struct SoftMaxF32 {
    last_inputs: Vec<Vec<f32>>,
    last_outputs: Vec<Vec<f32>>,
}

impl SoftMaxF64 {
    #[allow(dead_code)]

    pub fn new() -> SoftMaxF64 {
        SoftMaxF64 {
            last_inputs: Vec::new(),
            last_outputs: Vec::new(),
=======
use crate::layers::Layer;

const PROGRAM_SOURCE: &str = include_str!("kernels/softmax.cl");
const PROPAGATE_KERNEL_NAME: &str = "propagate";
const CALCULATE_EXPONENTIALS_KERNEL_NAME: &str = "calculate_exponentials";
const SUM_EXPONENTIALS_PER_SAMPLE_KERNEL_NAME: &str = "sum_exponentials_per_sample";
const CALCULATE_MAX_INPUT_PER_SAMPLE: &str = "calculate_max_input_per_sample";
const BACK_PROPAGATE_KERNEL_NAME: &str = "back_propagate";

#[derive(Debug, Savefile)]
/// The SoftMax activation function, this function will squash its inputs in such a way that only
/// the numbers that are very close to the largest number be more "considered" than others.
/// It is good for classification problems because it is very rigid.
pub struct SoftMax<'a> {
    /// The amount of inputs this instance of TanH expects.
    pub inputs_amount: usize,

    #[savefile_ignore]
    #[savefile_introspect_ignore]
    /// The cloned inputs last forward passed into this TaNH.
    pub last_inputs_buffer: Option<Buffer<cl_float>>,
    #[savefile_ignore]
    #[savefile_introspect_ignore]
    /// The outputs that came out from the last forward pass into this TanH.
    pub last_outputs_buffer: Option<Buffer<cl_float>>,

    #[savefile_ignore]
    #[savefile_introspect_ignore]
    /// The OpenCL context used for managing OpenCL devices and queues.
    pub opencl_context: Option<&'a Context>,
    #[savefile_ignore]
    #[savefile_introspect_ignore]
    /// The OpenCL queue, there exists one queue for each device,
    /// so currently Intricate does not have support for multiple devices
    /// doing computations on the data
    pub opencl_queue: Option<&'a CommandQueue>,

    #[savefile_ignore]
    #[savefile_introspect_ignore]
    /// The OpenCL program for the SoftMax, this contains the kernsl (OpenCL GPU shaders)
    /// that will be needed for doing calculations with OpenCL
    pub opencl_program: Option<Program>,
    #[savefile_ignore]
    #[savefile_introspect_ignore]
    /// The OpenCL kernel that will take the `exp` for each of the inputs.
    pub opencl_calculate_exponentials_kernel: Option<Kernel>,
    #[savefile_ignore]
    #[savefile_introspect_ignore]
    /// The OpenCL kernel that will sum all of the exponentials calculated for each sample.
    pub opencl_sum_exponentials_per_sample_kernel: Option<Kernel>,
    #[savefile_ignore]
    #[savefile_introspect_ignore]
    /// The OpenCL kernel that will find the largest input per sample.
    pub opencl_calculate_max_input_per_sample_kernel: Option<Kernel>,
    #[savefile_ignore]
    #[savefile_introspect_ignore]
    /// The OpenCL kernel that will actually propagate through with the calculated data from other
    /// kernels and give the output of a forward pass into the SoftMax activation function.
    pub opencl_propagate_kernel: Option<Kernel>,
    #[savefile_ignore]
    #[savefile_introspect_ignore]
    /// The OpenCL kernel that will calculate the differentials of the loss with respect to each of
    /// the inputs given in a forward pass to this SoftMax.
    pub opencl_back_propagate_kernel: Option<Kernel>,
}

impl<'a> SoftMax<'a> {
    /// Creates a raw version of the SoftMax activation function, this is good for
    /// being used when you don't want to use the layer in a Model.
    pub fn new_raw(inputs_amount: usize) -> SoftMax<'a> {
        SoftMax {
            inputs_amount,
            opencl_context: None,
            opencl_queue: None,
            opencl_program: None,
            opencl_propagate_kernel: None,
            opencl_calculate_exponentials_kernel: None,
            opencl_back_propagate_kernel: None,
            opencl_sum_exponentials_per_sample_kernel: None,
            opencl_calculate_max_input_per_sample_kernel: None,
            last_outputs_buffer: None,
            last_inputs_buffer: None,
>>>>>>> 7f404f0f
        }
    }

    /// Creates a ModelLayer version of the SotMax activation function, to be
    /// used with a Model.
    pub fn new(inputs_amount: usize) -> crate::types::ModelLayer<'a> {
        Self::new_raw(inputs_amount).into()
    }
}

<<<<<<< HEAD
impl SoftMaxF32 {
    #[allow(dead_code)]

    pub fn new() -> SoftMaxF32 {
        SoftMaxF32 {
            last_inputs: Vec::new(),
            last_outputs: Vec::new(),
        }
    }
}

impl ActivationLayerF64 for SoftMaxF64 {
    fn function(inputs: &Vec<f64>) -> Vec<f64> {
        let max_input = inputs.iter().copied().fold(f64::NAN, f64::max);
        let exponentials: &Vec<f64> = &inputs.subtract_number(max_input).from_powf(E);
        let total = &exponentials.iter().sum::<f64>();

        inputs
            .iter()
            .enumerate()
            .map(|(i, _)| exponentials[i] / total)
            .collect::<Vec<f64>>()
    }

    fn differential_of_output_with_respect_to_input(
        &self,
        sample_index: usize,
        input_index: usize,
        output_index: usize,
    ) -> f64 {
        if input_index == output_index {
            self.last_outputs[sample_index][input_index]
                * (1.0 - self.last_outputs[sample_index][output_index])
        } else {
            -self.last_outputs[sample_index][input_index]
                * self.last_outputs[sample_index][output_index]
        }
    }

    fn set_last_inputs(&mut self, input_samples: &Vec<Vec<f64>>) {
        self.last_inputs = input_samples.to_vec();
    }

    fn set_last_outputs(&mut self, output_samples: &Vec<Vec<f64>>) {
        self.last_outputs = output_samples.to_vec();
    }
}

impl ActivationLayerF32 for SoftMaxF32 {
    fn function(inputs: &Vec<f32>) -> Vec<f32> {
        let max_input = inputs.iter().copied().fold(f32::NAN, f32::max);
        let exponentials: &Vec<f32> = &inputs.subtract_number(max_input).from_powf(E);
        let total = &exponentials.iter().sum::<f32>();
=======
impl<'a> Layer<'a> for SoftMax<'a> {
    fn init(
        &mut self,
        queue: &'a CommandQueue,
        context: &'a Context,
    ) -> Result<(), crate::types::CompilationOrOpenCLError> {
        let program =
            opencl3::program::Program::create_and_build_from_source(context, PROGRAM_SOURCE, "")?;
>>>>>>> 7f404f0f

        let propagation_kernel = Kernel::create(&program, PROPAGATE_KERNEL_NAME)?;
        let exponentials_calculation_kernel =
            Kernel::create(&program, CALCULATE_EXPONENTIALS_KERNEL_NAME)?;
        let back_propagation_kernel = Kernel::create(&program, BACK_PROPAGATE_KERNEL_NAME)?;
        let sum_exponentials_per_sample_kernel =
            Kernel::create(&program, SUM_EXPONENTIALS_PER_SAMPLE_KERNEL_NAME)?;
        let calculate_max_input_per_sample_kernel =
            Kernel::create(&program, CALCULATE_MAX_INPUT_PER_SAMPLE)?;

        self.opencl_program = Some(program);
        self.opencl_propagate_kernel = Some(propagation_kernel);
        self.opencl_calculate_exponentials_kernel = Some(exponentials_calculation_kernel);
        self.opencl_sum_exponentials_per_sample_kernel = Some(sum_exponentials_per_sample_kernel);
        self.opencl_calculate_max_input_per_sample_kernel =
            Some(calculate_max_input_per_sample_kernel);
        self.opencl_back_propagate_kernel = Some(back_propagation_kernel);
        self.opencl_queue = Some(queue);
        self.opencl_context = Some(context);

        Ok(())
    }

    fn get_last_inputs(&self) -> Option<&Buffer<cl_float>> {
        self.last_inputs_buffer.as_ref()
    }

    fn get_last_outputs(&self) -> Option<&Buffer<cl_float>> {
        self.last_outputs_buffer.as_ref()
    }

    fn get_inputs_amount(&self) -> usize {
        self.inputs_amount
    }

    fn get_outputs_amount(&self) -> usize {
        self.inputs_amount
    }

    fn clean_up_gpu_state(&mut self) -> () {
        if self.last_inputs_buffer.is_some() {
            drop(self.last_inputs_buffer.as_ref().unwrap());
        }

        if self.last_outputs_buffer.is_some() {
            drop(self.last_outputs_buffer.as_ref().unwrap());
        }
    }

<<<<<<< HEAD
#[async_trait]
impl Layer<f64> for SoftMaxF64 {
    fn get_last_inputs(&self) -> &Vec<Vec<f64>> {
        &self.last_inputs
    }

    fn get_last_outputs(&self) -> &Vec<Vec<f64>> {
        &self.last_outputs
    }
    
    fn save(&self, _: &str, _: u32) -> Result<(), SavefileError> {
        Ok(())
    }

    fn load(&mut self, _: &str, _: u32) -> Result<(), SavefileError> {
        Ok(())
    }

    async fn back_propagate(
        &mut self,
        should_calculate_input_to_error_derivative: bool,
        layer_output_to_error_derivative: &Vec<Vec<f64>>,
        learning_rate: f64,
        _: &Option<wgpu::Device>,
        _: &Option<wgpu::Queue>,
    ) -> Option<Vec<Vec<f64>>> {
        self.base_back_propagate(
            should_calculate_input_to_error_derivative,
            layer_output_to_error_derivative,
            learning_rate,
        )
    }

    async fn propagate(
        &mut self, 
        inputs: &Vec<Vec<f64>>, 
        _: &Option<wgpu::Device>,
        _: &Option<wgpu::Queue>,
    ) -> Vec<Vec<f64>> {
        self.base_propagate(inputs)
    }

    fn get_inputs_amount(&self) -> usize {
        if self.last_inputs.is_empty() {
            0
        } else {
            self.last_inputs[0].len()
        }
    }

    fn get_outputs_amount(&self) -> usize {
        if self.last_outputs.is_empty() {
            0
        } else {
            self.last_outputs[0].len()
        }
    }
}

#[async_trait]
impl Layer<f32> for SoftMaxF32 {
    fn get_last_inputs(&self) -> &Vec<Vec<f32>> {
        &self.last_inputs
=======
    fn sync_data_from_gpu_with_cpu(&mut self) -> Result<(), ClError> {
        Ok(())
>>>>>>> 7f404f0f
    }

    fn propagate(&mut self, inputs: &Buffer<cl_float>) -> Result<&Buffer<cl_float>, ClError> {
        assert!(self.opencl_context.is_some());
        assert!(self.opencl_queue.is_some());

        let context = self.opencl_context.unwrap();
        let queue = self.opencl_queue.unwrap();

        let inputs_size = inputs.size()?;
        let inputs_total_count = inputs_size / std::mem::size_of::<cl_float>();
        let samples_amount = inputs_total_count / self.inputs_amount;

        let mut copied_last_inputs_buffer = Buffer::<cl_float>::create(
            context,
            CL_MEM_READ_ONLY,
            inputs_total_count,
            std::ptr::null_mut(),
        )?;

        // TODO: make copying this into the last inputs optional since this is only needed
        // for fitting a model as to make everything more optimized both in RAM usage and computation
        queue
            .enqueue_copy_buffer(
                inputs,
                &mut copied_last_inputs_buffer,
                0,
                0,
                inputs_size,
                &[],
            )?
            .wait()?;

        self.last_inputs_buffer = Some(copied_last_inputs_buffer);

        let max_input_per_sample_buffer = Buffer::<cl_float>::create(
            self.opencl_context.unwrap(),
            CL_MEM_READ_WRITE,
            samples_amount,
            std::ptr::null_mut(),
        )?;

        ExecuteKernel::new(
            self.opencl_calculate_max_input_per_sample_kernel
                .as_ref()
                .unwrap(),
        )
        .set_arg(inputs)
        .set_arg(&max_input_per_sample_buffer)
        .set_arg(&(samples_amount as cl_int))
        .set_arg(&(self.inputs_amount as cl_int))
        .set_global_work_size(samples_amount)
        .enqueue_nd_range(self.opencl_queue.unwrap())?
        .wait()?;

        let exponentials_buffer = Buffer::<cl_float>::create(
            self.opencl_context.unwrap(),
            CL_MEM_READ_WRITE,
            inputs_total_count,
            std::ptr::null_mut(),
        )?;

        ExecuteKernel::new(self.opencl_calculate_exponentials_kernel.as_ref().unwrap())
            .set_arg(inputs)
            .set_arg(&exponentials_buffer)
            .set_arg(&max_input_per_sample_buffer)
            .set_arg(&(samples_amount as cl_int))
            .set_arg(&(self.inputs_amount as cl_int))
            .set_global_work_sizes(&[samples_amount, self.inputs_amount])
            .enqueue_nd_range(self.opencl_queue.unwrap())?
            .wait()?;

        let exponentials_sum_per_sample = Buffer::<cl_float>::create(
            self.opencl_context.unwrap(),
            CL_MEM_READ_WRITE,
            samples_amount,
            std::ptr::null_mut(),
        )?;

        ExecuteKernel::new(
            self.opencl_sum_exponentials_per_sample_kernel
                .as_ref()
                .unwrap(),
        )
        .set_arg(&exponentials_buffer)
        .set_arg(&exponentials_sum_per_sample)
        .set_arg(&(samples_amount as cl_int))
        .set_arg(&(self.inputs_amount as cl_int))
        .set_global_work_size(samples_amount)
        .enqueue_nd_range(self.opencl_queue.unwrap())?
        .wait()?;

        let outputs_buffer = Buffer::<cl_float>::create(
            self.opencl_context.unwrap(),
            CL_MEM_READ_WRITE,
            inputs_total_count,
            std::ptr::null_mut(),
        )?;

        ExecuteKernel::new(self.opencl_propagate_kernel.as_ref().unwrap())
            .set_arg(&exponentials_buffer)
            .set_arg(&outputs_buffer)
            .set_arg(&exponentials_sum_per_sample)
            .set_arg(&(self.inputs_amount as cl_int))
            .set_arg(&(samples_amount as cl_int))
            .set_global_work_sizes(&[samples_amount, self.inputs_amount])
            .enqueue_nd_range(self.opencl_queue.as_ref().unwrap())?
            .wait()?;

        self.last_outputs_buffer = Some(outputs_buffer);

        Ok(self.last_outputs_buffer.as_ref().unwrap())
    }
    
    fn save(&self, _: &str, _: u32) -> Result<(), SavefileError> {
        Ok(())
    }

    fn load(&mut self, _: &str, _: u32) -> Result<(), SavefileError> {
        Ok(())
    }

    async fn back_propagate(
        &mut self,
        should_calculate_input_to_error_derivative: bool,
<<<<<<< HEAD
        layer_output_to_error_derivative: &Vec<Vec<f32>>,
        learning_rate: f64,
        _: &Option<wgpu::Device>,
        _: &Option<wgpu::Queue>,
    ) -> Option<Vec<Vec<f32>>> {
        self.base_back_propagate(
            should_calculate_input_to_error_derivative,
            layer_output_to_error_derivative,
            learning_rate,
        )
    }

    async fn propagate(
        &mut self, 
        inputs: &Vec<Vec<f32>>, 
        _: &Option<wgpu::Device>,
        _: &Option<wgpu::Queue>,
    ) -> Vec<Vec<f32>> {
        self.base_propagate(inputs)
    }
=======
        layer_output_to_error_derivative: &opencl3::memory::Buffer<opencl3::device::cl_float>,
        _: opencl3::device::cl_float,
    ) -> Result<
        Option<opencl3::memory::Buffer<opencl3::device::cl_float>>,
        opencl3::error_codes::ClError,
    > {
        if should_calculate_input_to_error_derivative {
            assert!(self.opencl_context.is_some());
            assert!(self.opencl_queue.is_some());

            let samples_amount = self.last_outputs_buffer.as_ref().unwrap().size()?
                / self.inputs_amount
                / std::mem::size_of::<opencl3::device::cl_float>();
>>>>>>> 7f404f0f

            assert_eq!(samples_amount % 1, 0);

            let loss_to_input_derivatives_buffer =
                opencl3::memory::Buffer::<opencl3::device::cl_float>::create(
                    self.opencl_context.unwrap(),
                    opencl3::memory::CL_MEM_READ_WRITE,
                    self.inputs_amount * samples_amount,
                    std::ptr::null_mut(),
                )?;

            opencl3::kernel::ExecuteKernel::new(
                self.opencl_back_propagate_kernel.as_ref().unwrap(),
            )
            .set_arg(layer_output_to_error_derivative)
            .set_arg(self.last_outputs_buffer.as_ref().unwrap())
            .set_arg(&loss_to_input_derivatives_buffer)
            .set_arg(&(self.inputs_amount as opencl3::error_codes::cl_int))
            .set_arg(&(samples_amount as opencl3::error_codes::cl_int))
            .set_arg(&(self.inputs_amount as opencl3::error_codes::cl_int))
            .set_global_work_sizes(&[samples_amount, self.inputs_amount])
            .enqueue_nd_range(self.opencl_queue.unwrap())?
            .wait()?;

            Ok(Some(loss_to_input_derivatives_buffer))
        } else {
            Ok(None)
        }
    }
}

#[cfg(test)]
mod softmax_tests {
    use std::f32::consts::E;

    use opencl3::{
        command_queue::CL_BLOCKING,
        device::cl_float,
        memory::{Buffer, CL_MEM_READ_ONLY},
    };
    use rand::{thread_rng, Rng};

    use crate::{
        layers::Layer,
        utils::{approx_eq::assert_approx_equal_distance, opencl::DeviceType, setup_opencl},
    };

    use super::SoftMax;

    // #[test]
    // fn should_calculate_loss_to_input_derivatives_correctly() {
    //     let samples_amount = 123;
    //     let numbers_amount = 19;

    //     let mut rng = thread_rng();

    //     let inputs: Vec<Vec<f32>> = (0..samples_amount)
    //         .map(|_| {
    //             (0..numbers_amount)
    //                 .map(|_| rng.gen_range(0.0_f32..10.93_f32))
    //                 .collect()
    //         })
    //         .collect();

    //     let expected_outputs: Vec<Vec<f32>> = inputs
    //         .iter()
    //         .map(|inputs| {
    //             let max = inputs.iter().copied().fold(f32::NAN, f32::max);
    //             let exponentials: Vec<f32> = inputs.iter().map(|x| E.powf(x - max)).collect();
    //             let exponential_sum: f32 = exponentials.iter().sum::<f32>();
    //             exponentials
    //                 .iter()
    //                 .map(|exponential| exponential / exponential_sum)
    //                 .collect()
    //         })
    //         .collect();

    //     let opencl_state = setup_opencl(DeviceType::CPU).unwrap();

    //     let mut softmax = SoftMax::new(numbers_amount);
    //     softmax
    //         .init(&opencl_state.queue, &opencl_state.context)
    //         .unwrap();

    //     let mut inputs_buffer = Buffer::<cl_float>::create(
    //         &opencl_state.context,
    //         CL_MEM_READ_ONLY,
    //         samples_amount * numbers_amount,
    //         std::ptr::null_mut(),
    //     )
    //     .unwrap();

    //     opencl_state
    //         .queue
    //         .enqueue_write_buffer(
    //             &mut inputs_buffer,
    //             CL_BLOCKING,
    //             0,
    //             inputs
    //                 .iter()
    //                 .map(|v| v.to_vec())
    //                 .flatten()
    //                 .collect::<Vec<f32>>()
    //                 .as_slice(),
    //             &[],
    //         )
    //         .unwrap()
    //         .wait()
    //         .unwrap();

    //     let outputs_buffer = softmax.propagate(&inputs_buffer).unwrap();

    //     let mut actual_outputs = vec![0.0; samples_amount * numbers_amount];

    //     opencl_state
    //         .queue
    //         .enqueue_read_buffer(
    //             &outputs_buffer,
    //             CL_BLOCKING,
    //             0,
    //             actual_outputs.as_mut_slice(),
    //             &[],
    //         )
    //         .unwrap()
    //         .wait()
    //         .unwrap();

    //     dbg!(&actual_outputs);

    //     assert_approx_equal_distance(
    //         &actual_outputs,
    //         &expected_outputs
    //             .iter()
    //             .map(|v| v.to_vec())
    //             .flatten()
    //             .collect(),
    //         0.05,
    //     );
    // }

    #[test]
    fn should_propagate_to_correct_values() {
        let samples_amount = 123;
        let numbers_amount = 19;

        let mut rng = thread_rng();

        let inputs: Vec<Vec<f32>> = (0..samples_amount)
            .map(|_| {
                (0..numbers_amount)
                    .map(|_| rng.gen_range(0.0_f32..10.93_f32))
                    .collect()
            })
            .collect();

        let expected_outputs: Vec<Vec<f32>> = inputs
            .iter()
            .map(|inputs| {
                let max = inputs.iter().copied().fold(f32::NAN, f32::max);
                let exponentials: Vec<f32> = inputs.iter().map(|x| E.powf(x - max)).collect();
                let exponential_sum: f32 = exponentials.iter().sum::<f32>();
                exponentials
                    .iter()
                    .map(|exponential| exponential / exponential_sum)
                    .collect()
            })
            .collect();

        let opencl_state = setup_opencl(DeviceType::CPU).unwrap();

        let mut softmax = SoftMax::new(numbers_amount);
        softmax
            .init(&opencl_state.queue, &opencl_state.context)
            .unwrap();

        let mut inputs_buffer = Buffer::<cl_float>::create(
            &opencl_state.context,
            CL_MEM_READ_ONLY,
            samples_amount * numbers_amount,
            std::ptr::null_mut(),
        )
        .unwrap();

        opencl_state
            .queue
            .enqueue_write_buffer(
                &mut inputs_buffer,
                CL_BLOCKING,
                0,
                inputs
                    .iter()
                    .map(|v| v.to_vec())
                    .flatten()
                    .collect::<Vec<f32>>()
                    .as_slice(),
                &[],
            )
            .unwrap()
            .wait()
            .unwrap();

        let outputs_buffer = softmax.propagate(&inputs_buffer).unwrap();

        let mut actual_outputs = vec![0.0; samples_amount * numbers_amount];

        opencl_state
            .queue
            .enqueue_read_buffer(
                &outputs_buffer,
                CL_BLOCKING,
                0,
                actual_outputs.as_mut_slice(),
                &[],
            )
            .unwrap()
            .wait()
            .unwrap();

        assert_approx_equal_distance(
            &actual_outputs,
            &expected_outputs
                .iter()
                .map(|v| v.to_vec())
                .flatten()
                .collect(),
            0.05,
        );
    }
}<|MERGE_RESOLUTION|>--- conflicted
+++ resolved
@@ -10,36 +10,8 @@
     program::Program,
 };
 
-use async_trait::async_trait;
-use savefile::SavefileError;
 use savefile_derive::Savefile;
 
-<<<<<<< HEAD
-use crate::layers::activations::activation::{ActivationLayerF64, ActivationLayerF32};
-use crate::layers::layer::Layer;
-use crate::utils::vector_operations::VectorOperations;
-
-
-#[derive(Debug, Clone, Savefile)]
-pub struct SoftMaxF64 {
-    last_inputs: Vec<Vec<f64>>,
-    last_outputs: Vec<Vec<f64>>,
-}
-
-#[derive(Debug, Clone, Savefile)]
-pub struct SoftMaxF32 {
-    last_inputs: Vec<Vec<f32>>,
-    last_outputs: Vec<Vec<f32>>,
-}
-
-impl SoftMaxF64 {
-    #[allow(dead_code)]
-
-    pub fn new() -> SoftMaxF64 {
-        SoftMaxF64 {
-            last_inputs: Vec::new(),
-            last_outputs: Vec::new(),
-=======
 use crate::layers::Layer;
 
 const PROGRAM_SOURCE: &str = include_str!("kernels/softmax.cl");
@@ -122,7 +94,6 @@
             opencl_calculate_max_input_per_sample_kernel: None,
             last_outputs_buffer: None,
             last_inputs_buffer: None,
->>>>>>> 7f404f0f
         }
     }
 
@@ -133,61 +104,6 @@
     }
 }
 
-<<<<<<< HEAD
-impl SoftMaxF32 {
-    #[allow(dead_code)]
-
-    pub fn new() -> SoftMaxF32 {
-        SoftMaxF32 {
-            last_inputs: Vec::new(),
-            last_outputs: Vec::new(),
-        }
-    }
-}
-
-impl ActivationLayerF64 for SoftMaxF64 {
-    fn function(inputs: &Vec<f64>) -> Vec<f64> {
-        let max_input = inputs.iter().copied().fold(f64::NAN, f64::max);
-        let exponentials: &Vec<f64> = &inputs.subtract_number(max_input).from_powf(E);
-        let total = &exponentials.iter().sum::<f64>();
-
-        inputs
-            .iter()
-            .enumerate()
-            .map(|(i, _)| exponentials[i] / total)
-            .collect::<Vec<f64>>()
-    }
-
-    fn differential_of_output_with_respect_to_input(
-        &self,
-        sample_index: usize,
-        input_index: usize,
-        output_index: usize,
-    ) -> f64 {
-        if input_index == output_index {
-            self.last_outputs[sample_index][input_index]
-                * (1.0 - self.last_outputs[sample_index][output_index])
-        } else {
-            -self.last_outputs[sample_index][input_index]
-                * self.last_outputs[sample_index][output_index]
-        }
-    }
-
-    fn set_last_inputs(&mut self, input_samples: &Vec<Vec<f64>>) {
-        self.last_inputs = input_samples.to_vec();
-    }
-
-    fn set_last_outputs(&mut self, output_samples: &Vec<Vec<f64>>) {
-        self.last_outputs = output_samples.to_vec();
-    }
-}
-
-impl ActivationLayerF32 for SoftMaxF32 {
-    fn function(inputs: &Vec<f32>) -> Vec<f32> {
-        let max_input = inputs.iter().copied().fold(f32::NAN, f32::max);
-        let exponentials: &Vec<f32> = &inputs.subtract_number(max_input).from_powf(E);
-        let total = &exponentials.iter().sum::<f32>();
-=======
 impl<'a> Layer<'a> for SoftMax<'a> {
     fn init(
         &mut self,
@@ -196,7 +112,6 @@
     ) -> Result<(), crate::types::CompilationOrOpenCLError> {
         let program =
             opencl3::program::Program::create_and_build_from_source(context, PROGRAM_SOURCE, "")?;
->>>>>>> 7f404f0f
 
         let propagation_kernel = Kernel::create(&program, PROPAGATE_KERNEL_NAME)?;
         let exponentials_calculation_kernel =
@@ -246,74 +161,8 @@
         }
     }
 
-<<<<<<< HEAD
-#[async_trait]
-impl Layer<f64> for SoftMaxF64 {
-    fn get_last_inputs(&self) -> &Vec<Vec<f64>> {
-        &self.last_inputs
-    }
-
-    fn get_last_outputs(&self) -> &Vec<Vec<f64>> {
-        &self.last_outputs
-    }
-    
-    fn save(&self, _: &str, _: u32) -> Result<(), SavefileError> {
-        Ok(())
-    }
-
-    fn load(&mut self, _: &str, _: u32) -> Result<(), SavefileError> {
-        Ok(())
-    }
-
-    async fn back_propagate(
-        &mut self,
-        should_calculate_input_to_error_derivative: bool,
-        layer_output_to_error_derivative: &Vec<Vec<f64>>,
-        learning_rate: f64,
-        _: &Option<wgpu::Device>,
-        _: &Option<wgpu::Queue>,
-    ) -> Option<Vec<Vec<f64>>> {
-        self.base_back_propagate(
-            should_calculate_input_to_error_derivative,
-            layer_output_to_error_derivative,
-            learning_rate,
-        )
-    }
-
-    async fn propagate(
-        &mut self, 
-        inputs: &Vec<Vec<f64>>, 
-        _: &Option<wgpu::Device>,
-        _: &Option<wgpu::Queue>,
-    ) -> Vec<Vec<f64>> {
-        self.base_propagate(inputs)
-    }
-
-    fn get_inputs_amount(&self) -> usize {
-        if self.last_inputs.is_empty() {
-            0
-        } else {
-            self.last_inputs[0].len()
-        }
-    }
-
-    fn get_outputs_amount(&self) -> usize {
-        if self.last_outputs.is_empty() {
-            0
-        } else {
-            self.last_outputs[0].len()
-        }
-    }
-}
-
-#[async_trait]
-impl Layer<f32> for SoftMaxF32 {
-    fn get_last_inputs(&self) -> &Vec<Vec<f32>> {
-        &self.last_inputs
-=======
     fn sync_data_from_gpu_with_cpu(&mut self) -> Result<(), ClError> {
         Ok(())
->>>>>>> 7f404f0f
     }
 
     fn propagate(&mut self, inputs: &Buffer<cl_float>) -> Result<&Buffer<cl_float>, ClError> {
@@ -427,40 +276,10 @@
 
         Ok(self.last_outputs_buffer.as_ref().unwrap())
     }
-    
-    fn save(&self, _: &str, _: u32) -> Result<(), SavefileError> {
-        Ok(())
-    }
-
-    fn load(&mut self, _: &str, _: u32) -> Result<(), SavefileError> {
-        Ok(())
-    }
-
-    async fn back_propagate(
+
+    fn back_propagate(
         &mut self,
         should_calculate_input_to_error_derivative: bool,
-<<<<<<< HEAD
-        layer_output_to_error_derivative: &Vec<Vec<f32>>,
-        learning_rate: f64,
-        _: &Option<wgpu::Device>,
-        _: &Option<wgpu::Queue>,
-    ) -> Option<Vec<Vec<f32>>> {
-        self.base_back_propagate(
-            should_calculate_input_to_error_derivative,
-            layer_output_to_error_derivative,
-            learning_rate,
-        )
-    }
-
-    async fn propagate(
-        &mut self, 
-        inputs: &Vec<Vec<f32>>, 
-        _: &Option<wgpu::Device>,
-        _: &Option<wgpu::Queue>,
-    ) -> Vec<Vec<f32>> {
-        self.base_propagate(inputs)
-    }
-=======
         layer_output_to_error_derivative: &opencl3::memory::Buffer<opencl3::device::cl_float>,
         _: opencl3::device::cl_float,
     ) -> Result<
@@ -474,7 +293,6 @@
             let samples_amount = self.last_outputs_buffer.as_ref().unwrap().size()?
                 / self.inputs_amount
                 / std::mem::size_of::<opencl3::device::cl_float>();
->>>>>>> 7f404f0f
 
             assert_eq!(samples_amount % 1, 0);
 
