--- conflicted
+++ resolved
@@ -1,6 +1,3 @@
-<<<<<<< HEAD
-use std::f64::consts::E;
-=======
 //! The module that contains the Sigmoid activation function.
 
 use opencl3::{
@@ -9,85 +6,9 @@
 };
 
 use intricate_macros::ActivationLayer;
->>>>>>> 7f404f0f
-
-use async_trait::async_trait;
-use savefile::SavefileError;
+
 use savefile_derive::Savefile;
 
-<<<<<<< HEAD
-use crate::layers::activations::activation::{ActivationLayerF64, ActivationLayerF32};
-use crate::layers::layer::Layer;
-
-#[derive(Debug, Clone, Savefile)]
-pub struct SigmoidF64 {
-    last_inputs: Vec<Vec<f64>>,
-    last_outputs: Vec<Vec<f64>>,
-}
-
-#[derive(Debug, Clone, Savefile)]
-pub struct SigmoidF32 {
-    last_inputs: Vec<Vec<f32>>,
-    last_outputs: Vec<Vec<f32>>,
-}
-
-impl SigmoidF64 {
-    #[allow(dead_code)]
-
-    pub fn new() -> SigmoidF64 {
-        SigmoidF64 {
-            last_inputs: Vec::new(),
-            last_outputs: Vec::new(),
-        }
-    }
-}
-
-impl SigmoidF32 {
-    #[allow(dead_code)]
-
-    pub fn new() -> SigmoidF32 {
-        SigmoidF32 {
-            last_inputs: Vec::new(),
-            last_outputs: Vec::new(),
-        }
-    }
-}
-
-impl ActivationLayerF64 for SigmoidF64 {
-    fn function(inputs: &Vec<f64>) -> Vec<f64> {
-        inputs
-            .iter()
-            .map(|input| 1.0 / (1.0 - E.powf(-input)))
-            .collect::<Vec<f64>>()
-    }
-
-    fn differential_of_output_with_respect_to_input(
-        &self,
-        sample_index: usize,
-        input_index: usize,
-        _: usize,
-    ) -> f64 {
-        self.last_outputs[sample_index][input_index]
-            * (1.0 - self.last_outputs[sample_index][input_index])
-    }
-
-    fn set_last_inputs(&mut self, input_samples: &Vec<Vec<f64>>) {
-        self.last_inputs = input_samples.to_vec();
-    }
-
-    fn set_last_outputs(&mut self, output_samples: &Vec<Vec<f64>>) {
-        self.last_outputs = output_samples.to_vec();
-    }
-}
-
-impl ActivationLayerF32 for SigmoidF32 {
-    fn function(inputs: &Vec<f32>) -> Vec<f32> {
-        inputs
-            .iter()
-            .map(|input| 1.0_f32 / (1.0_f32 - std::f32::consts::E.powf(-input)))
-            .collect::<Vec<f32>>()
-    }
-=======
 const PROGRAM_SOURCE: &str = include_str!("kernels/sigmoid.cl");
 const PROPAGATE_KERNEL_NAME: &str = "propagate";
 const BACK_PROPAGATE_KERNEL_NAME: &str = "back_propagate";
@@ -150,7 +71,6 @@
 #[cfg(test)]
 mod sigmoid_tests {
     use std::{f32::consts::E, ptr};
->>>>>>> 7f404f0f
 
     use opencl3::{
         command_queue::{CommandQueue, CL_BLOCKING, CL_NON_BLOCKING},
@@ -167,108 +87,6 @@
 
     use super::Sigmoid;
 
-<<<<<<< HEAD
-#[async_trait]
-impl Layer<f64> for SigmoidF64 {
-    fn get_last_inputs(&self) -> &Vec<Vec<f64>> {
-        &self.last_inputs
-    }
-
-    fn get_last_outputs(&self) -> &Vec<Vec<f64>> {
-        &self.last_outputs
-    }
-    
-    fn save(&self, _: &str, _: u32) -> Result<(), SavefileError> {
-        Ok(())
-    }
-
-    fn load(&mut self, _: &str, _: u32) -> Result<(), SavefileError> {
-        Ok(())
-    }
-
-    async fn back_propagate(
-        &mut self,
-        should_calculate_input_to_error_derivative: bool,
-        layer_output_to_error_derivative: &Vec<Vec<f64>>,
-        learning_rate: f64,
-        _: &Option<wgpu::Device>,
-        _: &Option<wgpu::Queue>,
-    ) -> Option<Vec<Vec<f64>>> {
-        self.base_back_propagate(
-            should_calculate_input_to_error_derivative,
-            layer_output_to_error_derivative,
-            learning_rate,
-        )
-    }
-
-    async fn propagate(
-        &mut self, 
-        inputs: &Vec<Vec<f64>>, 
-        _: &Option<wgpu::Device>,
-        _: &Option<wgpu::Queue>,
-    ) -> Vec<Vec<f64>> {
-        self.base_propagate(inputs)
-    }
-
-    fn get_inputs_amount(&self) -> usize {
-        if self.last_inputs.is_empty() {
-            0
-        } else {
-            self.last_inputs[0].len()
-        }
-    }
-
-    fn get_outputs_amount(&self) -> usize {
-        if self.last_outputs.is_empty() {
-            0
-        } else {
-            self.last_outputs[0].len()
-        }
-    }
-}
-
-#[async_trait]
-impl Layer<f32> for SigmoidF32 {
-    fn get_last_inputs(&self) -> &Vec<Vec<f32>> {
-        &self.last_inputs
-    }
-
-    fn get_last_outputs(&self) -> &Vec<Vec<f32>> {
-        &self.last_outputs
-    }
-    
-    fn save(&self, _: &str, _: u32) -> Result<(), SavefileError> {
-        Ok(())
-    }
-
-    fn load(&mut self, _: &str, _: u32) -> Result<(), SavefileError> {
-        Ok(())
-    }
-
-    async fn back_propagate(
-        &mut self,
-        should_calculate_input_to_error_derivative: bool,
-        layer_output_to_error_derivative: &Vec<Vec<f32>>,
-        learning_rate: f64,
-        _: &Option<wgpu::Device>,
-        _: &Option<wgpu::Queue>,
-    ) -> Option<Vec<Vec<f32>>> {
-        self.base_back_propagate(
-            should_calculate_input_to_error_derivative,
-            layer_output_to_error_derivative,
-            learning_rate,
-        )
-    }
-
-    async fn propagate(
-        &mut self, 
-        inputs: &Vec<Vec<f32>>, 
-        _: &Option<wgpu::Device>,
-        _: &Option<wgpu::Queue>,
-    ) -> Vec<Vec<f32>> {
-        self.base_propagate(inputs)
-    }
-=======
     #[test]
     fn should_propagate_to_correct_values() -> Result<(), CompilationOrOpenCLError> {
         let device_ids = get_all_devices(CL_DEVICE_TYPE_CPU)?;
@@ -297,7 +115,6 @@
             numbers_amount * samples_amount,
             ptr::null_mut(),
         )?;
->>>>>>> 7f404f0f
 
         queue
             .enqueue_write_buffer(
