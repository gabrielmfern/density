--- conflicted
+++ resolved
@@ -7,18 +7,13 @@
 //! - SoftMax
 
 pub mod relu;
-pub mod activation;
 pub mod sigmoid;
 pub mod tanh;
 pub mod softmax;
 
-<<<<<<< HEAD
-mod tests;
-=======
 pub use sigmoid::Sigmoid;
 pub use tanh::TanH;
 pub use softmax::SoftMax;
 pub use relu::ReLU;
 
-// mod tests;
->>>>>>> 7f404f0f
+// mod tests;