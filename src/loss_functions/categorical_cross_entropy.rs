--- conflicted
+++ resolved
@@ -1,40 +1,3 @@
-<<<<<<< HEAD
-use crate::loss_functions::loss_function::{LossFunctionF64, LossFunctionF32};
-
-#[derive(Debug)]
-pub struct CategoricalCrossEntropy;
-
-impl LossFunctionF64 for CategoricalCrossEntropy {
-    fn compute_loss(&self, outputs: &Vec<f64>, expected_outputs: &Vec<f64>) -> f64 {
-        let outputs_amount = outputs.len();
-        assert_eq!(outputs_amount, expected_outputs.len());
-        -outputs
-            .iter()
-            .zip(expected_outputs)
-            .map(|(output, expected_output)| expected_output * output.ln())
-            .sum::<f64>()
-    }
-
-    fn compute_loss_derivative_with_respect_to_output(
-        &self,
-        _: usize,
-        output: f64,
-        expected_output: f64,
-    ) -> f64 {
-        expected_output / output
-    }
-}
-
-impl LossFunctionF32 for CategoricalCrossEntropy {
-    fn compute_loss(&self, outputs: &Vec<f32>, expected_outputs: &Vec<f32>) -> f32 {
-        let outputs_amount = outputs.len();
-        assert_eq!(outputs_amount, expected_outputs.len());
-        -outputs
-            .iter()
-            .zip(expected_outputs)
-            .map(|(output, expected_output)| expected_output * output.ln())
-            .sum::<f32>()
-=======
 use std::mem;
 use std::ptr;
 
@@ -85,7 +48,6 @@
             opencl_sum_buffer_program: None,
             opencl_compute_loss_to_output_derivatives_kernel: None,
         }.into()
->>>>>>> 7f404f0f
     }
 }
 
