use std::mem;
use std::ptr;

use opencl3::{
    command_queue::CommandQueue,
    context::Context,
    device::cl_float,
    error_codes::{cl_int, ClError},
    kernel::{ExecuteKernel, Kernel},
    memory::{Buffer, ClMem, CL_MEM_READ_WRITE},
    program::Program,
};

<<<<<<< HEAD
use crate::loss_functions::loss_function::{LossFunctionF64, LossFunctionF32};
use crate::utils::vector_operations::VectorOperations;

#[derive(Debug)]
pub struct MeanSquared;

impl LossFunctionF64 for MeanSquared {
    fn compute_loss(&self, outputs: &Vec<f64>, expected_outputs: &Vec<f64>) -> f64 {
        let outputs_amount = outputs.len();
        assert_eq!(outputs_amount, expected_outputs.len());

        expected_outputs
            .subtract(outputs)
            .powf(2.0)
            .par_iter()
            .sum::<f64>()
            / outputs_amount as f64
    }

    fn compute_loss_derivative_with_respect_to_output(
        &self,
        ouputs_amount: usize,
        output: f64,
        expected_output: f64,
    ) -> f64 {
        2.0 / ouputs_amount as f64 * (expected_output - output)
    }
}

impl LossFunctionF32 for MeanSquared {
    fn compute_loss(&self, outputs: &Vec<f32>, expected_outputs: &Vec<f32>) -> f32 {
        let outputs_amount = outputs.len();
        assert_eq!(outputs_amount, expected_outputs.len());

        expected_outputs
            .subtract(outputs)
            .powf(2.0)
            .par_iter()
            .sum::<f32>()
            / outputs_amount as f32
=======
use crate::loss_functions::LossFunction;
use crate::types::CompilationOrOpenCLError;
use crate::types::ModelLossFunction;
use crate::utils::{opencl::compile_buffer_summation_kernel, OpenCLSummable};

const PROGRAM_SOURCE: &str = include_str!("kernels/mean_squared.cl");
const COMPUTE_LOSS_KERNEL: &str = "compute_loss";
const COMPUTE_LOSS_TO_OUTPUT_DERIVATIVES_KERNEL: &str = "compute_loss_to_output_derivatives";

#[derive(Debug)]
/// The Mean Squared loss function, good for some problem with
/// linear regression, because this error is quite free, in comparison
/// to the `Categorical Cross Entropy` loss function which restricts things
/// to be in (0, 1) (a **closed interval** between 0 and 1) to work well.
pub struct MeanSquared<'a> {
    opencl_context: Option<&'a Context>,
    oepncl_queue: Option<&'a CommandQueue>,
    opencl_program: Option<Program>,
    opencl_compute_loss_kernel: Option<Kernel>,
    opencl_compute_loss_to_output_derivatives_kernel: Option<Kernel>,
    opencl_sum_buffer_program: Option<Program>,
    opencl_sum_buffer_kernel: Option<Kernel>,
}

impl<'a> MeanSquared<'a> {
    pub fn new() -> ModelLossFunction<'a> {
        MeanSquared {
            opencl_context: None,
            oepncl_queue: None,
            opencl_program: None,
            opencl_compute_loss_kernel: None,
            // TODO: improve this as to not have these kernels lying around
            // where they should not
            // perhaps store the kernel and the program statically somehow?
            opencl_sum_buffer_kernel: None,
            opencl_sum_buffer_program: None,
            opencl_compute_loss_to_output_derivatives_kernel: None,
        }.into()
    }
}

impl<'a> LossFunction<'a> for MeanSquared<'a> {
    fn init(
        &mut self,
        context: &'a Context,
        queue: &'a CommandQueue,
    ) -> Result<(), CompilationOrOpenCLError> {
        let program =
            Program::create_and_build_from_source(context, PROGRAM_SOURCE, "")?;

        let compute_loss_kernel = Kernel::create(&program, COMPUTE_LOSS_KERNEL)?;
        let compute_loss_derivative_with_respect_to_output_kernel =
            Kernel::create(&program, COMPUTE_LOSS_TO_OUTPUT_DERIVATIVES_KERNEL)?;

        self.opencl_context = Some(context);
        self.opencl_program = Some(program);
        self.oepncl_queue = Some(queue);
        self.opencl_compute_loss_kernel = Some(compute_loss_kernel);
        self.opencl_compute_loss_to_output_derivatives_kernel =
            Some(compute_loss_derivative_with_respect_to_output_kernel);

        let sum_program_kernel = compile_buffer_summation_kernel(context)?;
        self.opencl_sum_buffer_program = Some(sum_program_kernel.0);
        self.opencl_sum_buffer_kernel = Some(sum_program_kernel.1);

        Ok(())
    }

    fn compute_loss(
        &self,
        output_samples: &Buffer<cl_float>,
        expected_outputs: &Buffer<cl_float>,
        samples_amount: usize,
    ) -> Result<f32, ClError> {
        assert!(self.opencl_context.is_some());
        assert!(self.oepncl_queue.is_some());
        assert!(self.opencl_program.is_some());
        assert!(self.opencl_compute_loss_kernel.is_some());
        assert!(self
            .opencl_compute_loss_to_output_derivatives_kernel
            .is_some());
        assert!(self.opencl_sum_buffer_kernel.is_some());
        assert!(self.opencl_sum_buffer_program.is_some());
        assert_eq!(output_samples.size()?, expected_outputs.size()?);

        let context = self.opencl_context.unwrap();
        let queue = self.oepncl_queue.unwrap();

        let outputs_amount = output_samples.size()? / samples_amount / mem::size_of::<cl_float>();

        let sample_losses_buffer = Buffer::<cl_float>::create(
            self.opencl_context.unwrap(),
            CL_MEM_READ_WRITE,
            samples_amount,
            ptr::null_mut(),
        )?;

        ExecuteKernel::new(self.opencl_compute_loss_kernel.as_ref().unwrap())
            .set_arg(output_samples)
            .set_arg(expected_outputs)
            .set_arg(&sample_losses_buffer)
            .set_arg(&(outputs_amount as cl_int))
            .set_arg(&(samples_amount as cl_int))
            .set_global_work_size(samples_amount)
            .enqueue_nd_range(queue)?
            .wait()?;

        // Ok(0.0)
        Ok(sample_losses_buffer.sum(
            context,
            queue,
            self.opencl_sum_buffer_kernel.as_ref().unwrap(),
        )? / outputs_amount as f32
            / samples_amount as f32)
>>>>>>> 7f404f0f
    }

    fn compute_loss_derivative_with_respect_to_output_samples(
        &self,
        output_samples: &Buffer<cl_float>,
        expected_outputs: &Buffer<cl_float>,
        samples_amount: usize,
    ) -> Result<Buffer<cl_float>, ClError> {
        assert!(self.opencl_context.is_some());
        assert!(self.oepncl_queue.is_some());
        assert!(self.opencl_program.is_some());
        assert!(self.opencl_compute_loss_kernel.is_some());
        assert!(self
            .opencl_compute_loss_to_output_derivatives_kernel
            .is_some());

        let outputs_amount = output_samples.size()? / samples_amount / mem::size_of::<cl_float>();
        let derivatives_buffer = Buffer::<cl_float>::create(
            self.opencl_context.as_ref().unwrap(),
            CL_MEM_READ_WRITE,
            output_samples.size()? / mem::size_of::<cl_float>(),
            ptr::null_mut(),
        )?;

        ExecuteKernel::new(
            self.opencl_compute_loss_to_output_derivatives_kernel
                .as_ref()
                .unwrap(),
        )
        .set_arg(output_samples)
        .set_arg(expected_outputs)
        .set_arg(&derivatives_buffer)
        .set_arg(&(samples_amount as cl_int))
        .set_arg(&(outputs_amount as cl_int))
        .set_global_work_sizes(&[samples_amount, outputs_amount])
        .enqueue_nd_range(self.oepncl_queue.unwrap())?
        .wait()?;

        Ok(derivatives_buffer)
    }
}

#[cfg(test)]
mod mean_squared_tests {
    use std::ptr;

    use opencl3::{
        memory::{Buffer, CL_MEM_READ_ONLY},
        types::{cl_float, CL_NON_BLOCKING},
    };
    use rand::{thread_rng, Rng};

    use super::MeanSquared;
    use crate::{types::CompilationOrOpenCLError, loss_functions::LossFunction, utils::opencl::DeviceType};
    use crate::utils::{approx_eq::assert_approx_equal_distance, setup_opencl, OpenCLState};

    #[test]
    fn should_compute_derivatives_up_to_a_certain_precision() -> Result<(), CompilationOrOpenCLError> {
        let opencl_state: OpenCLState = setup_opencl(DeviceType::CPU)?;

        let mut gpu_loss = MeanSquared::new();
        gpu_loss.init(&opencl_state.context, &opencl_state.queue)?;

        let outputs_amount: usize = 61;
        let samples_amount: usize = 113;
        let mut rng = rand::thread_rng();

        let output_samples: Vec<f32> = (0..(samples_amount * outputs_amount))
            .into_iter()
            .map(|_| rng.gen_range(-13123.0_f32..15413_f32))
            .collect();
        let expected_outputs: Vec<f32> = (0..(samples_amount * outputs_amount))
            .into_iter()
            .map(|_| rng.gen_range(-13123.0_f32..15413_f32))
            .collect();

        let expected_derivatives: Vec<f32> = expected_outputs
            .iter()
            .zip(&output_samples)
            .map(|(expected_output, actual_output)| {
                2.0 / outputs_amount as f32 * (actual_output - expected_output)
                // normal_loss.compute_loss_derivative_with_respect_to_output(
                //     outputs_amount,
                //     *actual_output,
                //     *expected_output,
                // )
            })
            .collect();

        let mut outputs_buf = Buffer::<cl_float>::create(
            &opencl_state.context,
            CL_MEM_READ_ONLY,
            samples_amount * outputs_amount,
            ptr::null_mut(),
        )?;
        let mut expected_outputs_buf = Buffer::<cl_float>::create(
            &opencl_state.context,
            CL_MEM_READ_ONLY,
            samples_amount * outputs_amount,
            ptr::null_mut(),
        )?;

        opencl_state
            .queue
            .enqueue_write_buffer(
                &mut outputs_buf,
                CL_NON_BLOCKING,
                0,
                output_samples.as_slice(),
                &[],
            )?
            .wait()?;
        opencl_state
            .queue
            .enqueue_write_buffer(
                &mut expected_outputs_buf,
                CL_NON_BLOCKING,
                0,
                expected_outputs.as_slice(),
                &[],
            )?
            .wait()?;

        let buf = gpu_loss.compute_loss_derivative_with_respect_to_output_samples(
            &outputs_buf,
            &expected_outputs_buf,
            samples_amount,
        )?;
        let mut derivatives_vec = vec![0.0; samples_amount * outputs_amount];
        let derivatives_slice = derivatives_vec.as_mut_slice();

        opencl_state
            .queue
            .enqueue_read_buffer(&buf, CL_NON_BLOCKING, 0, derivatives_slice, &[])?
            .wait()?;

        assert_approx_equal_distance(&expected_derivatives, &derivatives_vec, 0.01);

        Ok(())
    }

    #[test]
    fn should_compute_loss_up_to_a_certain_precision() -> Result<(), CompilationOrOpenCLError> {
        let opencl_state: OpenCLState = setup_opencl(DeviceType::CPU)?;

        let mut loss = MeanSquared::new();
        loss.init(&opencl_state.context, &opencl_state.queue)?;

        let mut rng = thread_rng();
        let samples_amount = 27;
        let outputs_amount = 29;
        let outputs: Vec<f32> = (0..(samples_amount * outputs_amount))
            .into_iter()
            .map(|_| rng.gen_range(-1241_f32..2192_f32))
            .collect();
        let expected_outputs: Vec<f32> = (0..(samples_amount * outputs_amount))
            .into_iter()
            .map(|_| rng.gen_range(-1241_f32..2192_f32))
            .collect();

        let expected_loss: f32 = expected_outputs
            .iter()
            .zip(&outputs)
            .map(|(output, expected_output)| (output - expected_output).powf(2.0))
            .sum::<f32>()
            / outputs_amount as f32
            / samples_amount as f32;
        let mut outputs_buf = Buffer::<cl_float>::create(
            &opencl_state.context,
            CL_MEM_READ_ONLY,
            samples_amount * outputs_amount,
            ptr::null_mut(),
        )?;
        let mut expected_outputs_buf = Buffer::<cl_float>::create(
            &opencl_state.context,
            CL_MEM_READ_ONLY,
            samples_amount * outputs_amount,
            ptr::null_mut(),
        )?;

        opencl_state
            .queue
            .enqueue_write_buffer(
                &mut outputs_buf,
                CL_NON_BLOCKING,
                0,
                outputs.as_slice(),
                &[],
            )?
            .wait()?;
        opencl_state
            .queue
            .enqueue_write_buffer(
                &mut expected_outputs_buf,
                CL_NON_BLOCKING,
                0,
                expected_outputs.as_slice(),
                &[],
            )?
            .wait()?;

        let actual_loss = loss.compute_loss(&outputs_buf, &expected_outputs_buf, samples_amount)?;

        println!("|({} - {}) / {}| <= 0.1%", expected_loss, actual_loss, expected_loss.max(actual_loss));
        assert!((expected_loss - actual_loss).abs() / expected_loss.max(actual_loss) <= 0.001);

        Ok(())
    }
}<|MERGE_RESOLUTION|>--- conflicted
+++ resolved
@@ -11,48 +11,6 @@
     program::Program,
 };
 
-<<<<<<< HEAD
-use crate::loss_functions::loss_function::{LossFunctionF64, LossFunctionF32};
-use crate::utils::vector_operations::VectorOperations;
-
-#[derive(Debug)]
-pub struct MeanSquared;
-
-impl LossFunctionF64 for MeanSquared {
-    fn compute_loss(&self, outputs: &Vec<f64>, expected_outputs: &Vec<f64>) -> f64 {
-        let outputs_amount = outputs.len();
-        assert_eq!(outputs_amount, expected_outputs.len());
-
-        expected_outputs
-            .subtract(outputs)
-            .powf(2.0)
-            .par_iter()
-            .sum::<f64>()
-            / outputs_amount as f64
-    }
-
-    fn compute_loss_derivative_with_respect_to_output(
-        &self,
-        ouputs_amount: usize,
-        output: f64,
-        expected_output: f64,
-    ) -> f64 {
-        2.0 / ouputs_amount as f64 * (expected_output - output)
-    }
-}
-
-impl LossFunctionF32 for MeanSquared {
-    fn compute_loss(&self, outputs: &Vec<f32>, expected_outputs: &Vec<f32>) -> f32 {
-        let outputs_amount = outputs.len();
-        assert_eq!(outputs_amount, expected_outputs.len());
-
-        expected_outputs
-            .subtract(outputs)
-            .powf(2.0)
-            .par_iter()
-            .sum::<f32>()
-            / outputs_amount as f32
-=======
 use crate::loss_functions::LossFunction;
 use crate::types::CompilationOrOpenCLError;
 use crate::types::ModelLossFunction;
@@ -167,7 +125,6 @@
             self.opencl_sum_buffer_kernel.as_ref().unwrap(),
         )? / outputs_amount as f32
             / samples_amount as f32)
->>>>>>> 7f404f0f
     }
 
     fn compute_loss_derivative_with_respect_to_output_samples(
