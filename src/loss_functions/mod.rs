--- conflicted
+++ resolved
@@ -5,10 +5,6 @@
 use std::fmt::Debug;
 
 pub mod categorical_cross_entropy;
-<<<<<<< HEAD
-pub mod loss_function;
-pub mod mean_squared;
-=======
 pub mod mean_squared;
 
 pub use categorical_cross_entropy::CategoricalCrossEntropy;
@@ -61,5 +57,4 @@
         expected_outputs: &Buffer<cl_float>,
         samples_amount: usize,
     ) -> Result<Buffer<cl_float>, ClError>;
-}
->>>>>>> 7f404f0f
+}